# Byte-compiled / optimized / DLL files
*/__pycache__/
*.py[cod]
*$py.class

# C extensions
*.so

# Distribution / packaging
.Python
build/
develop-eggs/
dist/
downloads/
eggs/
.eggs/
lib/
lib64/
parts/
sdist/
var/
wheels/
pip-wheel-metadata/
share/python-wheels/
*.egg-info/
.installed.cfg
*.egg
MANIFEST

# PyInstaller
#  Usually these files are written by a python script from a template
#  before PyInstaller builds the exe, so as to inject date/other infos into it.
*.manifest
*.spec

# Installer logs
pip-log.txt
pip-delete-this-directory.txt

# Unit test / coverage reports
htmlcov/
.tox/
.nox/
.coverage
.coverage.*
.cache
nosetests.xml
coverage.xml
*.cover
*.py,cover
.hypothesis/
.pytest_cache/

# Translations
*.mo
*.pot

# Django stuff:
*.log
local_settings.py
db.sqlite3
db.sqlite3-journal

# Flask stuff:
instance/
.webassets-cache

# Scrapy stuff:
.scrapy

# Sphinx documentation
docs/_build/

# PyBuilder
target/

# Jupyter Notebook
.ipynb_checkpoints
.ipynb_checkpoints/

# IPython
profile_default/
ipython_config.py

# pyenv
.python-version

# pipenv
#   According to pypa/pipenv#598, it is recommended to include Pipfile.lock in version control.
#   However, in case of collaboration, if having platform-specific dependencies or dependencies
#   having no cross-platform support, pipenv may install dependencies that don't work, or not
#   install all needed dependencies.
#Pipfile.lock

# PEP 582; used by e.g. github.com/David-OConnor/pyflow
__pypackages__/

# Celery stuff
celerybeat-schedule
celerybeat.pid

# SageMath parsed files
*.sage.py

# Environments
.env
.venv
env/
venv/
ENV/
env.bak/
venv.bak/

# Spyder project settings
.spyderproject
.spyproject

# Rope project settings
.ropeproject

# mkdocs documentation
/site

# mypy
.mypy_cache/
.dmypy.json
dmypy.json

# Pyre type checker
.pyre/

# IDE files
.vscode
.idea

/.idea/
pylabnet/hardware/zi_hdawg/zh_ex.py
pylabnet/hardware/counter/swabian_instruments/__pycache__/*
*.pyc
pylabnet/scripts/staticline_gui_test/test.py
pylabnet/hardware/smartact/SmarActCTL.dll
pylabnet/hardware/smartact/zlib1.dll

# Bash scripts
pylabnet/launchers/pylabnet_proxy.cmd
pylabnet/launchers/pylabnet.cmd

<<<<<<< HEAD


projects/*
=======
# SSL keys
*.pem
>>>>>>> c94c1d73
<|MERGE_RESOLUTION|>--- conflicted
+++ resolved
@@ -145,11 +145,8 @@
 pylabnet/launchers/pylabnet_proxy.cmd
 pylabnet/launchers/pylabnet.cmd
 
-<<<<<<< HEAD
 
 
 projects/*
-=======
 # SSL keys
-*.pem
->>>>>>> c94c1d73
+*.pem