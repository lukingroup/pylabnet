--- conflicted
+++ resolved
@@ -145,13 +145,7 @@
 pylabnet/launchers/pylabnet_proxy.cmd
 pylabnet/launchers/pylabnet.cmd
 
-<<<<<<< HEAD
-# Projects
+projects/*
 projects/
-=======
-
-
-projects/*
 # SSL keys
 *.pem
->>>>>>> 3cf1f532
