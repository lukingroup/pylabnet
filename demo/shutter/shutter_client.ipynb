--- conflicted
+++ resolved
@@ -2,11 +2,7 @@
  "cells": [
   {
    "cell_type": "code",
-<<<<<<< HEAD
-   "execution_count": 6,
-=======
    "execution_count": 3,
->>>>>>> b143bc6e
    "metadata": {},
    "outputs": [],
    "source": [
@@ -25,11 +21,7 @@
   },
   {
    "cell_type": "code",
-<<<<<<< HEAD
-   "execution_count": 7,
-=======
    "execution_count": 4,
->>>>>>> b143bc6e
    "metadata": {},
    "outputs": [
     {
@@ -53,11 +45,7 @@
   },
   {
    "cell_type": "code",
-<<<<<<< HEAD
-   "execution_count": 8,
-=======
    "execution_count": 5,
->>>>>>> b143bc6e
    "metadata": {},
    "outputs": [
     {
@@ -66,11 +54,7 @@
        "0"
       ]
      },
-<<<<<<< HEAD
-     "execution_count": 8,
-=======
      "execution_count": 5,
->>>>>>> b143bc6e
      "metadata": {},
      "output_type": "execute_result"
     }
@@ -89,11 +73,7 @@
   },
   {
    "cell_type": "code",
-<<<<<<< HEAD
-   "execution_count": 9,
-=======
    "execution_count": 6,
->>>>>>> b143bc6e
    "metadata": {},
    "outputs": [],
    "source": [
@@ -112,21 +92,13 @@
   },
   {
    "cell_type": "code",
-<<<<<<< HEAD
-   "execution_count": 10,
-=======
    "execution_count": 7,
->>>>>>> b143bc6e
    "metadata": {},
    "outputs": [
     {
      "data": {
       "application/vnd.jupyter.widget-view+json": {
-<<<<<<< HEAD
-       "model_id": "38e7e88f565c4de78d35465671e3f399",
-=======
        "model_id": "1a27adfff30c45128b333e08a5e414ed",
->>>>>>> b143bc6e
        "version_major": 2,
        "version_minor": 0
       },
@@ -140,11 +112,7 @@
     {
      "data": {
       "application/vnd.jupyter.widget-view+json": {
-<<<<<<< HEAD
-       "model_id": "d93cc8d8df524a0fbc7b848dac793312",
-=======
        "model_id": "9afc4d12db364e5f86d04d8e121e5fa5",
->>>>>>> b143bc6e
        "version_major": 2,
        "version_minor": 0
       },
