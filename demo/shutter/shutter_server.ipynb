{
 "cells": [
  {
   "cell_type": "code",
<<<<<<< HEAD
   "execution_count": 7,
=======
   "execution_count": 2,
>>>>>>> b143bc6e
   "metadata": {},
   "outputs": [],
   "source": [
    "from pylabnet.hardware.shutters.sc20shutter import SC20Shutter\n",
    "from pylabnet.utils.logging.logger import LogClient\n",
    "from pylabnet.core.generic_server import GenericServer"
   ]
  },
  {
   "cell_type": "markdown",
   "metadata": {},
   "source": [
    "#  Instantiate Logger"
   ]
  },
  {
   "cell_type": "code",
<<<<<<< HEAD
   "execution_count": 8,
=======
   "execution_count": 3,
>>>>>>> b143bc6e
   "metadata": {},
   "outputs": [],
   "source": [
    "shutter_logger = LogClient(\n",
    "    host='localhost', \n",
    "    port=1239, \n",
    "    module_tag='Shutter Log Server'\n",
    ")"
   ]
  },
  {
   "cell_type": "markdown",
   "metadata": {},
   "source": [
    "# Instantiate Shutter"
   ]
  },
  {
   "cell_type": "code",
<<<<<<< HEAD
   "execution_count": 9,
=======
   "execution_count": 4,
>>>>>>> b143bc6e
   "metadata": {},
   "outputs": [],
   "source": [
    "device_name = 'cDAQ1Mod1'\n",
    "output = 'ao2'\n",
    "name = 'Laser Green'\n",
    "\n",
    "shutter = SC20Shutter(device_name=device_name, output_channel=output, shutter_name=name, logger=shutter_logger)"
   ]
  },
  {
   "cell_type": "markdown",
   "metadata": {},
   "source": [
    "# Instantiate Client Server"
   ]
  },
  {
   "cell_type": "code",
<<<<<<< HEAD
   "execution_count": 17,
=======
   "execution_count": 5,
>>>>>>> b143bc6e
   "metadata": {},
   "outputs": [],
   "source": [
    "shutter_service = shutter.Service()\n",
    "shutter_service.assign_module(module=shutter)\n",
    "shutter_service.assign_logger(logger=shutter_logger)\n",
    "shutter_service_server = GenericServer(\n",
    "    service=shutter_service, \n",
    "    host='localhost', \n",
    "    port=5701\n",
    ")"
   ]
  },
  {
   "cell_type": "code",
<<<<<<< HEAD
   "execution_count": 18,
=======
   "execution_count": 6,
>>>>>>> b143bc6e
   "metadata": {},
   "outputs": [],
   "source": [
    "shutter_service_server.start()"
   ]
  },
  {
   "cell_type": "markdown",
   "metadata": {},
   "source": [
    "# Watch Connections"
   ]
  },
  {
   "cell_type": "code",
<<<<<<< HEAD
   "execution_count": 19,
   "metadata": {},
   "outputs": [
    {
     "ename": "AttributeError",
     "evalue": "'GenericServer' object has no attribute 'clients'",
     "output_type": "error",
     "traceback": [
      "\u001b[1;31m---------------------------------------------------------------------------\u001b[0m",
      "\u001b[1;31mAttributeError\u001b[0m                            Traceback (most recent call last)",
      "\u001b[1;32m<ipython-input-19-a6be059d93bc>\u001b[0m in \u001b[0;36m<module>\u001b[1;34m\u001b[0m\n\u001b[1;32m----> 1\u001b[1;33m \u001b[0mshutter_service_server\u001b[0m\u001b[1;33m.\u001b[0m\u001b[0mclients\u001b[0m\u001b[1;33m(\u001b[0m\u001b[1;33m)\u001b[0m\u001b[1;33m\u001b[0m\u001b[1;33m\u001b[0m\u001b[0m\n\u001b[0m",
      "\u001b[1;31mAttributeError\u001b[0m: 'GenericServer' object has no attribute 'clients'"
     ]
    },
    {
     "name": "stderr",
     "output_type": "stream",
     "text": [
      "C:\\Users\\b16lu\\.conda\\envs\\pylabnet\\lib\\site-packages\\rpyc\\lib\\__init__.py:106: ResourceWarning: unclosed <socket.socket fd=2120, family=AddressFamily.AF_INET, type=SocketKind.SOCK_STREAM, proto=0>\n",
      "  self.finite = timeout is not None and timeout >= 0\n",
      "ResourceWarning: Enable tracemalloc to get the object allocation traceback\n"
     ]
=======
   "execution_count": 7,
   "metadata": {},
   "outputs": [
    {
     "data": {
      "text/plain": [
       "set()"
      ]
     },
     "execution_count": 7,
     "metadata": {},
     "output_type": "execute_result"
>>>>>>> b143bc6e
    }
   ],
   "source": [
    "shutter_service_server.clients()"
   ]
  },
  {
   "cell_type": "code",
   "execution_count": null,
   "metadata": {},
   "outputs": [],
   "source": []
  }
 ],
 "metadata": {
  "kernelspec": {
   "display_name": "Python 3",
   "language": "python",
   "name": "python3"
  },
  "language_info": {
   "codemirror_mode": {
    "name": "ipython",
    "version": 3
   },
   "file_extension": ".py",
   "mimetype": "text/x-python",
   "name": "python",
   "nbconvert_exporter": "python",
   "pygments_lexer": "ipython3",
   "version": "3.7.4"
  }
 },
 "nbformat": 4,
 "nbformat_minor": 2
}<|MERGE_RESOLUTION|>--- conflicted
+++ resolved
@@ -2,11 +2,7 @@
  "cells": [
   {
    "cell_type": "code",
-<<<<<<< HEAD
-   "execution_count": 7,
-=======
    "execution_count": 2,
->>>>>>> b143bc6e
    "metadata": {},
    "outputs": [],
    "source": [
@@ -24,11 +20,7 @@
   },
   {
    "cell_type": "code",
-<<<<<<< HEAD
-   "execution_count": 8,
-=======
    "execution_count": 3,
->>>>>>> b143bc6e
    "metadata": {},
    "outputs": [],
    "source": [
@@ -48,11 +40,7 @@
   },
   {
    "cell_type": "code",
-<<<<<<< HEAD
-   "execution_count": 9,
-=======
    "execution_count": 4,
->>>>>>> b143bc6e
    "metadata": {},
    "outputs": [],
    "source": [
@@ -72,11 +60,7 @@
   },
   {
    "cell_type": "code",
-<<<<<<< HEAD
-   "execution_count": 17,
-=======
    "execution_count": 5,
->>>>>>> b143bc6e
    "metadata": {},
    "outputs": [],
    "source": [
@@ -92,11 +76,7 @@
   },
   {
    "cell_type": "code",
-<<<<<<< HEAD
-   "execution_count": 18,
-=======
    "execution_count": 6,
->>>>>>> b143bc6e
    "metadata": {},
    "outputs": [],
    "source": [
@@ -112,30 +92,6 @@
   },
   {
    "cell_type": "code",
-<<<<<<< HEAD
-   "execution_count": 19,
-   "metadata": {},
-   "outputs": [
-    {
-     "ename": "AttributeError",
-     "evalue": "'GenericServer' object has no attribute 'clients'",
-     "output_type": "error",
-     "traceback": [
-      "\u001b[1;31m---------------------------------------------------------------------------\u001b[0m",
-      "\u001b[1;31mAttributeError\u001b[0m                            Traceback (most recent call last)",
-      "\u001b[1;32m<ipython-input-19-a6be059d93bc>\u001b[0m in \u001b[0;36m<module>\u001b[1;34m\u001b[0m\n\u001b[1;32m----> 1\u001b[1;33m \u001b[0mshutter_service_server\u001b[0m\u001b[1;33m.\u001b[0m\u001b[0mclients\u001b[0m\u001b[1;33m(\u001b[0m\u001b[1;33m)\u001b[0m\u001b[1;33m\u001b[0m\u001b[1;33m\u001b[0m\u001b[0m\n\u001b[0m",
-      "\u001b[1;31mAttributeError\u001b[0m: 'GenericServer' object has no attribute 'clients'"
-     ]
-    },
-    {
-     "name": "stderr",
-     "output_type": "stream",
-     "text": [
-      "C:\\Users\\b16lu\\.conda\\envs\\pylabnet\\lib\\site-packages\\rpyc\\lib\\__init__.py:106: ResourceWarning: unclosed <socket.socket fd=2120, family=AddressFamily.AF_INET, type=SocketKind.SOCK_STREAM, proto=0>\n",
-      "  self.finite = timeout is not None and timeout >= 0\n",
-      "ResourceWarning: Enable tracemalloc to get the object allocation traceback\n"
-     ]
-=======
    "execution_count": 7,
    "metadata": {},
    "outputs": [
@@ -148,7 +104,6 @@
      "execution_count": 7,
      "metadata": {},
      "output_type": "execute_result"
->>>>>>> b143bc6e
     }
    ],
    "source": [
