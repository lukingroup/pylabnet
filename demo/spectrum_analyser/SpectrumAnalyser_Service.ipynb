--- conflicted
+++ resolved
@@ -56,7 +56,6 @@
     {
      "output_type": "execute_result",
      "data": {
-<<<<<<< HEAD
       "text/plain": [
        "('TCPIP0::140.247.189.103::inst0::INSTR',\n",
        " 'TCPIP0::140.247.189.152::inst0::INSTR',\n",
@@ -65,12 +64,6 @@
      },
      "metadata": {},
      "execution_count": 2
-=======
-      "text/plain": "('ASRL3::INSTR', 'ASRL8::INSTR', 'ASRL10::INSTR', 'GPIB0::18::INSTR')"
-     },
-     "metadata": {},
-     "execution_count": 4
->>>>>>> 5038b99e
     }
    ],
    "source": [
@@ -182,11 +175,7 @@
    "name": "python",
    "nbconvert_exporter": "python",
    "pygments_lexer": "ipython3",
-<<<<<<< HEAD
    "version": "3.6.5-final"
-=======
-   "version": "3.7.8-final"
->>>>>>> 5038b99e
   }
  },
  "nbformat": 4,
