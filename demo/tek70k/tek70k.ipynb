--- conflicted
+++ resolved
@@ -21,13 +21,8 @@
     "import pylabnet.network.client_server.tektronix_awg70k as tektronix_awg70k\n",
     "from pylabnet.hardware.awg.tektronix_awg70k import Tek70K\n",
     "client = tektronix_awg70k.Client(\n",
-<<<<<<< HEAD
-    "    host='192.168.50.114', \n",
-    "    port=29618\n",
-=======
     "    host='192.168.50.116',\n",
     "    port=9565\n",
->>>>>>> dcc719f7
     ")\n",
     "# rm = ResourceManager()\n",
     "# my_instrument = rm.open_resource('TCPIP0::192.168.50.207::INSTR')\n",
@@ -254,11 +249,7 @@
   },
   {
    "cell_type": "code",
-<<<<<<< HEAD
-   "execution_count": null,
-=======
    "execution_count": 64,
->>>>>>> dcc719f7
    "metadata": {},
    "outputs": [],
    "source": [
@@ -270,7 +261,7 @@
   },
   {
    "cell_type": "code",
-   "execution_count": 5,
+   "execution_count": null,
    "metadata": {},
    "outputs": [],
    "source": [
@@ -291,11 +282,7 @@
   },
   {
    "cell_type": "code",
-<<<<<<< HEAD
-   "execution_count": 12,
-=======
    "execution_count": 9,
->>>>>>> dcc719f7
    "metadata": {},
    "outputs": [
     {
@@ -328,59 +315,7 @@
   },
   {
    "cell_type": "code",
-<<<<<<< HEAD
-   "execution_count": 5,
-   "metadata": {},
-   "outputs": [],
-   "source": [
-    "a = bytearray(\"\"\"clock = 10e9 'Recommended sample rate\n",
-    "size = 2400\n",
-    "\"Square2pt5\"=sqr(2.5 * 2 * pi * scale) * -1\n",
-    "\"Square2pt5\".Marker1 = (point= 480)\n",
-    "\"Square2pt5\".Marker1 = \"Square2pt5\".Marker1 + (point= 960)\n",
-    "\"Square2pt5\".Marker2 = (point <= 5)\"\"\", encoding='ascii')\n",
-    "\n",
-    "command ='heehee'"
-   ]
-  },
-  {
-   "cell_type": "code",
-   "execution_count": 7,
-   "metadata": {},
-   "outputs": [],
-   "source": [
-    "import pickle\n",
-    "\n",
-    "b = pickle.dumps([command, a])\n",
-    "c = pickle.loads(b)"
-   ]
-  },
-  {
-   "cell_type": "code",
-   "execution_count": 8,
-   "metadata": {},
-   "outputs": [
-    {
-     "data": {
-      "text/plain": [
-       "'heehee'"
-      ]
-     },
-     "execution_count": 8,
-     "metadata": {},
-     "output_type": "execute_result"
-    }
-   ],
-   "source": [
-    "c[0]"
-   ]
-  },
-  {
-   "cell_type": "code",
-   "execution_count": 9,
-=======
    "execution_count": 44,
->>>>>>> dcc719f7
    "metadata": {},
    "outputs": [
     {
@@ -415,9 +350,6 @@
   },
   {
    "cell_type": "code",
-<<<<<<< HEAD
-   "execution_count": 25,
-=======
    "execution_count": 43,
    "metadata": {},
    "outputs": [],
@@ -433,7 +365,6 @@
   {
    "cell_type": "code",
    "execution_count": 45,
->>>>>>> dcc719f7
    "metadata": {},
    "outputs": [
     {
@@ -445,12 +376,8 @@
       "\"Square2pt5\"=sqr(2.5 * 2 * pi * scale) * -1\n",
       "\"Square2pt5\".Marker1 = (point= 480)\n",
       "\"Square2pt5\".Marker1 = \"Square2pt5\".Marker1 + (point= 960)\n",
-<<<<<<< HEAD
-      "\"Square2pt5\".Marker2 = (point <= 5)\n"
-=======
       "\"Square2pt5\".Marker2 = (point <= 5))\n",
       "225\n"
->>>>>>> dcc719f7
      ]
     }
    ],
@@ -461,11 +388,7 @@
   },
   {
    "cell_type": "code",
-<<<<<<< HEAD
-   "execution_count": 26,
-=======
    "execution_count": 71,
->>>>>>> dcc719f7
    "metadata": {},
    "outputs": [
     {
