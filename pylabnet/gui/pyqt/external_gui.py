""" Module for creating a GUI window.

Templates for the GUI window can be configured using Qt Designer and should be stored as .ui files in the
./gui_templates directory.

The GUI is designed to hold a number of user (external script) assigned widget attributes (plots, scalars, labels),
and continuously refresh output. A client can access the GUI through the following types of methods:

- Configuration methods: methods to configure widgets. These include assignment of items in the script to specific
    widgets in the GUI, or changing properties of a specific GUI widget. Configuration calls are added to a queue
    and updated directly in the process containing the GUI server, so they are not implemented directly when called
    by the script.
    ^^^ AS A RESULT, SCRIPTS SHOULD ERROR HANDLE WHEN ACCESSING THE GUI IN THE CASE THAT THE CONFIGURATION REQUEST HAS
    NOT BEEN COMPLETED. This can usually be done by checking a KeyError exception, since the gui module uses dicts
    to access configured widgets, but there may be other exceptions depending on the exact implementation
- Data update methods: methods that update the data for various widgets. Again, for reasons described above, these do
    not directly update the output widget but rather an attribute of the specific widget class (Plot, Scalar, etc). The
    thread running the GUI server continuously updates the widget data to the current value of the attribute.
- Activation/deactivation methods: these activate and deactivate the GUI's update to pull from their internal data
    attribute or not. If a GUI widget is active, it continuously sets its output to widget_instance.data (which can be
    externally modified using data update methods). If a GUI widget is inactive, a user can in principle modify data
    from the GUI window.
- Data pull requests: current GUI widget data values are returned to an external script. These should be used to check
    for updates through the GUI window and to change script parameters as a result.

For error handling, all gui update requests should be enclosed in a try/except statement catching the EOFError which
would be thrown in case the GUI crashes. This enables scripts to continue running even if the GUI crashes.
"""

from pylabnet.utils.helper_methods import get_os, load_script_config, get_config_filepath
from pylabnet.network.core.client_base import ClientBase
import ctypes
import sys
import copy
import os
import numpy as np
from PyQt5 import QtWidgets, uic, QtCore, QtGui
import qdarkstyle

import pyqtgraph as pg
pg.setConfigOption('background', '#19232D')
<<<<<<< HEAD

=======
import numpy as np
import os
import copy
import sys
import ctypes

from pylabnet.network.core.client_base import ClientBase
from pylabnet.utils.helper_methods import get_os, load_script_config, get_config_filepath
from pylabnet.utils.confluence_handler.confluence_handler import Confluence_Handler
from decouple import config
>>>>>>> a44a6ee0

# Should help with scaling issues on monitors of differing resolution
if hasattr(QtCore.Qt, 'AA_EnableHighDpiScaling'):
    QtWidgets.QApplication.setAttribute(QtCore.Qt.AA_EnableHighDpiScaling, True)
if hasattr(QtCore.Qt, 'AA_UseHighDpiPixmaps'):
    QtWidgets.QApplication.setAttribute(QtCore.Qt.AA_UseHighDpiPixmaps, True)


class Window(QtWidgets.QMainWindow):
    """ Main window for GUI.

    This should be instantiated locally to create a GUI window. An app should ALWAYS be instantiated prior to a Window,
    as below:
        app = QtWidgets.QApplication(sys.argv)
        main_window = Window(app, gui_template="my_favorite_gui")
    """

    # '#ffe119',
    _gui_directory = "gui_templates"
    _default_template = "count_monitor"
    COLOR_LIST = ['#e6194b', '#3cb44b', '#4363d8', '#f58231', '#911eb4', '#46f0f0', '#f032e6', '#bcf60c',
                  '#fabebe', '#008080', '#e6beff', '#9a6324', '#fffac8', '#800000', '#aaffc3', '#808000', '#ffd8b1',
                  '#000075', '#808080']

    def __init__(self, app=None, gui_template=None, run=True, host=None, port=None, auto_close=True, max=False, log=None, enable_confluence=True):
        """ Instantiates main window object.

        :param app: instance of QApplication class - MUST be instantiated prior to Window
        :param gui_template: (str, optional) name of gui template to use. By default uses self._default_template. Only
            the filename is required (no filepath or extension)
        :param run: (bool, optional) whether or not to run (display) the GUI upon instantiation. Can set to false in
            order to debug and access Window methods directly in an interactive session
        :param max: (bool, optional) whether or not to show GUI maximized
        :param confluence, instances of confluence_handler class - handle confluence things. 
        """

        self.app = app  # Application instance onto which to load the GUI.
        
        if self.app is None:
            if get_os() == 'Windows':
                ctypes.windll.shell32.SetCurrentProcessExplicitAppUserModelID('pylabnet')
            self.app = QtWidgets.QApplication(sys.argv)
            self.app.setWindowIcon(
                QtGui.QIcon(os.path.join(os.path.dirname(os.path.realpath(__file__)), 'devices.ico'))
            )

        # Initialize parent class QWidgets.QMainWindow
        super(Window, self).__init__()
        self._ui = None  # .ui file to use as a template

        # Holds all widgets assigned to the GUI from an external script
        # Reference is by keyword (widget_label), and the keyword can be used to access the widget once assigned
        self.plots = {}
        self.scalars = {}
        self.labels = {}
        self.event_buttons = {}
        self.containers = {}
        self.windows = {}
        self.auto_close = auto_close
        self.log = log

        # Configuration queue lists
        # When a script requests to configure a widget (e.g. add or remove a plot, curve, scalar, or label), the request
        # is added to this list and can be implemented by the GUI when it is ready. This prevents overloading the
        # client-server interface
        self._plots_to_assign = []
        self._plots_to_remove = []
        self._curves_to_assign = []
        self._scalars_to_assign = []
        self._labels_to_assign = []
        self._buttons_to_assign = []
        self._containers_to_assign = []
        self._curves_to_remove = []

        # List of Numerical widgets for future use in dynamical step size updating
        self.num_widgets = None

        # Load and run the GUI
        self._load_gui(gui_template=gui_template, run=run)

        if max:
            self.showMaximized()
        else:
            self.showNormal()

        self.host = None
        self.port = None

        # Confgiure stop button, host and port
        try:
            self.stop_button.clicked.connect(self.close)
            if host is not None:
                self.ip_label.setText(f'IP Address: {host}')
                self.host = host
            if port is not None:
                self.port_label.setText(f'Port: {port}')
                self.port = port
        except: 
            pass

        # Confluence handler and its button
        self.confluence_handler  = None

        if(enable_confluence is True):
            self.confluence_handler = Confluence_Handler(self, self.app,  log_client=self.log)

            extractAction_Upload = QtWidgets.QAction("&UPLOAD to CONFLUENCE", self)
            extractAction_Upload.setShortcut("Ctrl+S")
            extractAction_Upload.setStatusTip('Upload to the confluence page')
            extractAction_Upload.triggered.connect(self.upload_pic)

            extractAction_Update = QtWidgets.QAction("&CONFLUENCE SETTING", self)
            extractAction_Update.setShortcut("Ctrl+X")
            extractAction_Update.setStatusTip('The space and page names of confluence')
            extractAction_Update.triggered.connect(self.update_setting)


            mainMenu = self.menuBar()
            ActionMenu = mainMenu.addMenu('&Action')
            SettingMenu = mainMenu.addMenu('&Setting')
            mainMenu.addMenu('&Edit')
            mainMenu.addMenu('&Selection')
            ActionMenu.addAction(extractAction_Upload)
            ActionMenu.addAction(extractAction_Update)

        # apply stylesheet
        self.apply_stylesheet()

<<<<<<< HEAD
=======
    def update_setting(self):
        self.confluence_handler.confleunce_popup.Popup_Update()


    def upload_pic(self):
        self.confluence_handler.confleunce_popup.Popup_Upload()
        return


>>>>>>> a44a6ee0
    def load_gui(self, script_filename, config_filename, folder_root=None, logger=None):
        """ Loads and applies GUI settings from a config file
        :param script_filename: (str) name of the script which wishes to update its GUI
                                        (used for lookup of the appropriate config file)
        :param config_filename: (str) name of configuration file to save.
            Can be an existing config file with other configuration parameters
        :folder_root: (str) Name of folder where the config files are stored. If None,
        use pylabnet/config
        :logger: (LogClient) instance of LogClient (or LogHandler)
        """

        data = load_script_config(script=script_filename, config=config_filename, logger=logger)
        if 'gui_scalars' in data:
            for scalar, value in data['gui_scalars'].items():
                try:
                    widget = getattr(self, scalar)
                    try:
                        widget.setValue(value)
                    except AttributeError:
                        widget.setChecked(value)
                except:
                    logger.warn(f"Could not load value for {scalar}")
        if 'gui_labels' in data:
            for label, text in data['gui_labels'].items():
                try:
                    widget = getattr(self, label)
                    widget.setText(text)
                except:
                    logger.warn(f"Could not load value for {label}")
        logger.info(f'Loaded GUI values from {get_config_filepath(config_filename, folder_root)}')

    def apply_stylesheet(self):
        self.app.setStyleSheet(qdarkstyle.load_stylesheet_pyqt5())

    def set_network_info(self, host=None, port=None):
        """ Sets IP and port labels

        :param host: (str) host IP address
        :param port: (int) port number
        """

        if host is not None:
            self.host = host
            self.ip_label.setText(f'IP Adress: {host}')

        if port is not None:
            self.port = port
            self.port_label.setText(f'Port: {port}')

    def add_graph(self, graph_layout=None, index=None):
        """ Adds a new pyqtgraph to a graph layout and returns

        :param graph_layout: (str) name of graph layout to add to
        :param index: (int) index if inserting into layout at a
            particular location
        """

        if graph_layout is None:
            layout = getattr(self, 'graph_layout')
        else:
            layout = getattr(self, graph_layout)

        graph = pg.PlotWidget()
        if index is None:
            layout.addWidget(graph)
        else:
            layout.insertWidget(index, graph)

        return graph

    def closeEvent(self, event):
        """ Occurs when window is closed. Overwrites parent class method"""

        if self.auto_close:
            try:
                close_client = ClientBase(
                    host=self.host,
                    port=self.port
                )
                close_client.close_server()
            except:
                pass

        self.stop_button.setChecked(True)

    def remove_client_list_entry(self, client_to_stop):
        """ Removes item in QListWidge """

        # First remove item from Active Server list
        item_to_remove = self.client_list.findItems(client_to_stop, QtCore.Qt.MatchExactly)
        remove_index = self.client_list.row(item_to_remove[0])
        self.client_list.takeItem(remove_index)

        # Then remove it from all the internal lists
        del self.controller.port_list[client_to_stop]
        del self.controller.log_service.client_data[client_to_stop]
        del self.controller.client_list[client_to_stop]
        del self.controller.client_data[client_to_stop]

    def assign_plot(self, plot_widget, plot_label, legend_widget):
        """ Adds plot assignment request to a queue

        :param plot_widget: (str) name of the plot widget to use in the GUI window
        :param plot_label: (str) label to use for future referencing of the plot widget from the self.plots dictionary
        :param legend_widget: (str) name of the pg.GraphicsView instance for use as a legend
        """

        self._plots_to_assign.append((plot_widget, plot_label, legend_widget))

    def clear_plot(self, plot_widget):
        """ Clears all curves and legend items from a plot

        :param plot_widget: (str) name of the plot widget (instance of PYQTgraph) to clear
        """
        self._plots_to_remove.append(plot_widget)

    def assign_curve(self, plot_label, curve_label, error=False):
        """Adds curve assignment to the queue

        :param plot_label: (str) key of plot to assign curve to
        :param curve_label: (str) key to use for curve assignment + legend
        :param error: (bool, optional) whether or not to use error bars
        """

        self._curves_to_assign.append((plot_label, curve_label, error))

    def remove_curve(self, plot_label, curve_label):
        """ Adds a curve removal request to the queue

        :param plot_label: (str) name of plot holding the curve
        :param curve_label: (str) name of the curve to remove
        """

        self._curves_to_remove.append((plot_label, curve_label))

    def assign_scalar(self, scalar_widget, scalar_label):
        """ Adds scalar assignment request to the queue

        :param scalar_widget: (str) name of the scalar object (e.g. QLCDNumber) in the GUI
        :param scalar_label: (str) label for self.numbers dictionary
        """
        self._scalars_to_assign.append((scalar_widget, scalar_label))

    def assign_label(self, label_widget, label_label):
        """ Adds label widget assignment to queue

        :param label_widget: (str) name of label object (e.g. QLabel) in the GUI
        :param label_label: (str) label for self.labels dictionary
        """
        self._labels_to_assign.append((label_widget, label_label))

    def assign_event_button(self, event_widget, event_label):
        """ Adds button assignment request to the queue

        :param event_widget: (str) physical widget name on the .ui file
        :param event_label: (str) keyname to assign to this button for future reference
        """
        self._buttons_to_assign.append((event_widget, event_label))

    def assign_container(self, container_widget, container_label):
        """ Adds Container assignment request to the queue

        Only QListWidget supported so far
        :param container_widget: (str) physical widget name on the .ui file
        :param container_label: (str) keyname to assign to the widget for future reference
        """
        self._containers_to_assign.append((container_widget, container_label))

    def set_curve_data(self, data, plot_label, curve_label, error=None):
        """ Sets data to a specific curve (does not update GUI directly)

        :param data: (np.array) 1D or 2D numpy array with data
        :param plot_label: (str) label of the plot
        :param curve_label: (str) curve key of curve to set
        :param error: (np.array, optional) 1D array with error bars, if applicable
        """

        self.plots[plot_label].curves[curve_label].set_curve_data(data, error=error)

    def set_scalar(self, value, scalar_label):
        """ Sets the value of a numerical display internally (does not update)"""
        self.scalars[scalar_label].set_data(value)

    # No decorator here because function returns value
    def get_scalar(self, scalar_label):
        """ Returns the data associated with a scalar

        :return: scalar data
        """

        return self.scalars[scalar_label].get_data()

    def activate_scalar(self, scalar_label):
        """ Tells a scalar to pull data from internal self.data attribute

        :param scalar_label: (str) key for relevant scalar
        """
        self.scalars[scalar_label].activate()

    def deactivate_scalar(self, scalar_label):
        """ Tells a scalar not to update output based on self.data attribute

        :param scalar_label: (str) key for relevant scalar
        """
        self.scalars[scalar_label].deactivate()

    def set_label(self, text, label_label):
        """ Sets a label widgets text

        :param text: (str) Text to set
        :param label_label: (str) Key for the label to set
        """
        self.labels[label_label].set_label(text)

    def get_text(self, label_label):
        """ Returns the text in a textual label widget """

        return self.labels[label_label].get_label()

    def was_button_pressed(self, event_label):
        """ Returns whether or not an event button was pressed

        :param event_label: (str) key for button to check
        """

        try:
            return self.event_buttons[event_label].get_state()

        #If the button has not been assigned, just return false
        except KeyError:
            return False

    def was_button_released(self, event_label):
        """ Returns whether or not an event button was released

        :param event_label: (str) key for button to check
        """

        return self.event_buttons[event_label].get_release_state()

    def is_pressed(self, event_label):
        """ Returns whether or not a button is pressed down

        :return: (bool)
        """

        return self.event_buttons[event_label].is_pressed()

    def reset_button(self, event_label):
        """ Resets button internal registers to false

        :param event_label: (str) key for button to check
        """

        self.event_buttons[event_label].reset_button()

    def change_button_background_color(self, event_label, color):
        """ Change background color of button

        :param event_label: (str) key for button to change
        :param color: (str) color to change to
        """
        self.event_buttons[event_label].change_background_color(color)

    def set_button_text(self, event_label, text):
        """ Change button text

        :param event_label: (str) key for button to change
        :param text: (str) text to set to
        """

        self.event_buttons[event_label].set_text(text)

    def get_container_info(self, container_label):
        return self.containers[container_label].get_items()

    def get_item_text(self, container_label):
        return self.containers[container_label].get_current_text()

    def get_item_index(self, container_label):
        return self.containers[container_label].get_current_index()

    def set_item_index(self, container_label, index):
        self.containers[container_label].set_item_index(index)

    # Methods to be called by the process launching the GUI

    def configure_widgets(self):
        """ Configures all widgets in the queue

        Simply passes if the widget does not exist in the GUI
        """

        # Clear plot widgets
        for plot_widget in self._plots_to_remove:

            # Remove plot widget
            try:
                self._clear_plot(plot_widget)
                self._plots_to_remove.remove(plot_widget)
            except KeyError:
                pass

        # Assign plot widgets
        for plot_widget_params in self._plots_to_assign:

            # Unpack parameters
            plot_widget, plot_label, legend_widget = plot_widget_params

            # Assign plot to physical plot widget in GUI
            try:
                self._assign_plot(plot_widget, plot_label, legend_widget)
                self._plots_to_assign.remove(plot_widget_params)
            except KeyError:
                pass

        # Assign curves to plots
        for curve_params in self._curves_to_assign:

            # Unpack parameters
            plot_label, curve_label, error = curve_params

            # Assign curve to physical plot widget in GUI
            try:
                self._assign_curve(plot_label, curve_label, error)
                self._curves_to_assign.remove(curve_params)
            except KeyError:
                pass

        # Assign scalar widgets
        for scalar_params in self._scalars_to_assign:

            # Unpack parameters
            scalar_widget, scalar_label = scalar_params

            # Assign scalar to physical scalar widget in GUI
            try:
                self._assign_scalar(scalar_widget, scalar_label)
                self._scalars_to_assign.remove(scalar_params)
            except KeyError:
                pass

        # Assign label widgets
        for label_params in self._labels_to_assign:

            # Unpack parameters
            label_widget, label_label = label_params

            # Assign label to physical label widget in GUI
            try:
                self._assign_label(label_widget, label_label)
                self._labels_to_assign.remove(label_params)
            except KeyError:
                pass

        for curve_params in self._curves_to_remove:

            # Unpack parameters
            plot_label, curve_label = curve_params

            try:
                self._remove_curve(plot_label, curve_label)
                self._curves_to_remove.remove(curve_params)
            except KeyError:
                pass

        for event_button in self._buttons_to_assign:

            # Unpack parameters
            event_widget, event_label = event_button

            try:
                self._assign_event_button(event_widget, event_label)
                self._buttons_to_assign.remove(event_button)
            except KeyError:
                pass

        for cont in self._containers_to_assign:

            # Unpack parameters
            container_widget, container_label = cont

            try:
                self._assign_container(container_widget, container_label)
                self._containers_to_assign.remove(cont)
            except KeyError:
                pass

    def update_widgets(self):
        """ Updates all widgets on the physical GUI to current data"""

        # Update all plots
        for plot in self.plots.values():
            plot.update_output()

        # Update all scalars
        for scalar in self.scalars.values():
            scalar.update_output()

    def force_update(self):
        """ Forces the GUI to update.

        MUST be called in order for the GUI to be responsive, otherwise it freezes

        :return: 0 when complete
        """
        self.app.processEvents()
        return 0

    # Technical methods

    def _load_gui(self, gui_template=None, run=True):
        """ Loads a GUI template to the main window.

        Currently assumes all templates are in the directory given by the self._gui_directory attribute. If no
        gui_template is passed, the self._default_template is used. By default, this method also runs the GUI window.

        :param gui_template: name of the GUI template to use (str)
        :param run: whether or not to also run the GUI (bool)
        """

        if gui_template is None:
            gui_template = self._default_template

        # Check for proper formatting
        if not gui_template.endswith(".ui"):
            gui_template += ".ui"

        # Find path to GUI
        # Currently assumes all templates are in the directory given by the self._gui_directory attribute
        self._ui = os.path.join(
            os.path.dirname(os.path.abspath(__file__)),
            self._gui_directory,
            gui_template
        )

        # Load UI
        try:
            uic.loadUi(self._ui, self)
        except FileNotFoundError:
            raise

        self.initialize_step_sizes()

        if run:
            self._run_gui()

    def initialize_step_sizes(self):
        """ Initializes all QDoubleSpinBox step sizes based on step_sizes widget

        If step_sizes widget is not present, does nothing and initializes self.num_widgets to None
        """

        # Get all numerical widgets in the GUI
        self.num_widgets = [widget for widget in self.__dict__.values() if isinstance(widget, QtWidgets.QDoubleSpinBox)]
        try:

            # Exclude the step size setting
            self.num_widgets.remove(self.step_size)

            # Get current step size
            step_size = self.step_size.value()

            # Set all step sizes
            for widget in self.num_widgets:
                widget.setSingleStep(step_size)

            self.step_size.valueChanged.connect(self._update_step_sizes)

        # Handle case where step size was not in the GUI
        except AttributeError:
            self.num_widgets = None

    def _update_step_sizes(self):
        """ Updates all step sizes of QDoubleSpinBox widgets to current value of step_size widget """

        # Get current step size
        step_size = self.step_size.value()

        # Set all step sizes
        for widget in self.num_widgets:
            widget.setSingleStep(step_size)

    def _run_gui(self):
        """Runs the GUI. Displays the main window"""

        self.show()

    def _assign_plot(self, plot_widget, plot_label, legend_widget):
        """ Assigns a plot to a particular plot widget

        :param plot_widget: (str) name of the plot widget to use in the GUI window
        :param plot_label: (str) label to use for future referencing of the plot widget from the self.plots dictionary
        :param legend_widget: (str) name of the GraphicsView widget to use in the GUI window for this plot legend
        """

        # Assign plot
        self.plots[plot_label] = Plot(self, plot_widget, legend_widget)

        # Set title
        self.plots[plot_label].widget.setTitle(plot_label)

    def _clear_plot(self, plot_widget):
        """ Clears a plot and removes it from the self.plots attribute

        :param plot_widget: (str) name of the plot widget (instance of PYQTgraph) to clear
        """

        # Identify the plot widget
        widget_to_remove = getattr(self, plot_widget)

        # Find the relevant widget
        plot_to_delete = None
        for plot_label, plot in self.plots.items():
            if plot.widget is widget_to_remove:

                # Remove all curves
                curves_to_remove = []
                for curve_label in plot.curves:
                    curves_to_remove.append(curve_label)
                for curve_to_remove in curves_to_remove:
                    plot.remove_curve(curve_to_remove)

                # Remove plot from self.plots
                plot_to_delete = plot_label
        if plot_to_delete is not None:
            del self.plots[plot_to_delete]

    def _assign_curve(self, plot_label, curve_label, error=False):
        """ Assigns a curve to a plot

        :param plot_label: (str) label of the plot to assign
        :param curve_label: (str) label of curve to use for indexing in the self.plots[plot_label].curves dictionary
        :param error: (bool, optional) whether or not to use error bars
        """
        self.plots[plot_label].add_curve(curve_label, error)

    def _remove_curve(self, plot_label, curve_label):
        """ Removes a curve from a plot

        :param plot_label: (str) label of plot holding curve
        :param curve_label: (str) label of curve to remove
        """
        self.plots[plot_label].remove_curve(curve_label)

    def _assign_scalar(self, scalar_widget, scalar_label):
        """ Assigns scalar widget display in the GUI

        :param scalar_widget: (str) name of the scalar widget (e.g. QLCDNumber) in the GUI
        :param scalar_label: (str) label of the scalar widget
        """
        self.scalars[scalar_label] = Scalar(self, scalar_widget)

    def _assign_label(self, label_widget, label_label):
        """ Instantiates label object and assigns it to reference string

        :param label_widget: (str) name of the label widget (e.g. QLabel) in the GUI
        :param label_label: (str) reference string for the label
        """
        self.labels[label_label] = Label(self, label_widget)

    def _assign_event_button(self, event_widget, event_label):
        """ Assigns physical event button

        :param event_widget: (str) name of physical button widget on GUI
        :param event_label: (str) key name for reference to button
        """

        self.event_buttons[event_label] = EventButton(
            gui=self,
            event_widget=event_widget
        )

    def _assign_container(self, container_widget, container_label):
        """ Assigns physical ;ost

        :param container_widget: (str) name of physical container widget on GUI
        :param container_label: (str) key name for reference to the container
        """

        self.containers[container_label] = Container(
            gui=self,
            widget=container_widget
        )


class Popup(QtWidgets.QWidget):
    """ Widget class for generic popup """

    def __init__(self, ui):
        """ Instantiates window

        :param ui: .ui to use as a template
        """

        QtWidgets.QWidget.__init__(self)
        ui = os.path.join(
            os.path.dirname(os.path.abspath(__file__)),
            'gui_templates',
            f'{ui}.ui'
        )
        uic.loadUi(ui, self)
        self.show()


class InternalPopup(Popup):
    """ Widget class for popup that appends to existing window """

    def __init__(self, ui):
        """
        :param ui: .ui to use as a template
        """

        QtWidgets.QWidget.__init__(self)
        ui = os.path.join(
            os.path.dirname(os.path.abspath(__file__)),
            'gui_templates',
            f'{ui}.ui'
        )
        uic.loadUi(ui, self)


class ParameterPopup(QtWidgets.QWidget):
    """ Widget class of to add parameter prompting popup"""
    parameters = QtCore.pyqtSignal(dict)

    def __init__(self, **params):
        """ Instantiates window

        :param params: (dict) with keys giving parameter
            name and value giving parameter type
        """

        QtWidgets.QWidget.__init__(self)

        # Create layout
        self.base_layout = QtWidgets.QVBoxLayout()
        # self.setStyleSheet('background-color: rgb(0, 0, 0);'
        #                    'font: 25 12pt "Calibri Light";'
        #                    'color: rgb(255, 255, 255);')
        self.setWindowTitle('Parameter Configurator')
        self.setMinimumWidth(300)
        self.setLayout(self.base_layout)
        self.params = {}

        # Add labels and widgets to layout
        for param_name, param_type in params.items():
            layout = QtWidgets.QHBoxLayout()
            layout.addWidget(QtWidgets.QLabel(param_name))
            if param_type is int:
                self.params[param_name] = QtWidgets.QSpinBox()
                self.params[param_name].setMaximum(100000000)
            elif param_type is float:
                self.params[param_name] = QtWidgets.QDoubleSpinBox()
                self.params[param_name].setMaximum(100000000)
                self.params[param_name].setDecimals(6)
            elif param_type is str:
                self.params[param_name] = QtWidgets.QLineEdit()
            elif type(param_type) is list:
                self.params[param_name] = QtWidgets.QComboBox()
                self.params[param_name].addItems(param_type)
            else:
                self.params[param_name] = QtWidgets.QLabel('None')
            layout.addWidget(self.params[param_name])
            self.base_layout.addLayout(layout)

        # Add button to configure
        self.configure_button = QtWidgets.QPushButton(text='Configure Parameters')
        self.configure_button.setStyleSheet('background-color: rgb(170, 170, 255);')
        self.base_layout.addWidget(self.configure_button)
        self.configure_button.clicked.connect(self.return_params)
        self.show()


    def return_params(self):
        """ Returns all parameter values and closes """

        ret = {}
        for param_name, widget in self.params.items():
            try:
                ret[param_name] = widget.value()
            except AttributeError:
                try:
                    ret[param_name] = widget.currentText()
                except AttributeError:
                    ret[param_name] = widget.text()
        self.parameters.emit(ret)
        self.close()


class GraphPopup(QtWidgets.QWidget):
    """ Widget class for holding new graphs """

    def __init__(self, **kwargs):

        QtWidgets.QWidget.__init__(self)

        self.graph_layout = QtWidgets.QVBoxLayout()

        if 'window_title' in kwargs:
            window_title = kwargs['window_title']
        else:
            window_title = 'Graph Holder'

        if 'size' in kwargs:
            self.setMinimumSize(*kwargs['size'])

        self.setWindowTitle(window_title)
        self.setLayout(self.graph_layout)
        self.show()


class Plot:
    """ Class for plot widgets inside of a Window

    See also Curve class for specific curves, multiple of which can be assigned within a plot
    """

    # Semi-arbitrary list of colors to cycle through for plot data
    COLOR_LIST = ['#e6194b', '#3cb44b', '#ffe119', '#4363d8', '#f58231', '#911eb4', '#46f0f0', '#f032e6', '#bcf60c',
                  '#fabebe', '#008080', '#e6beff', '#9a6324', '#fffac8', '#800000', '#aaffc3', '#808000', '#ffd8b1',
                  '#000075', '#808080']

    def __init__(self, gui, plot_widget, legend_widget):
        """ Instantiates plot object for a plot inside of the GUI window

        See technical details about the legend implementation in the _set_legend() method

        :param gui: (Window) instance of the GUI window
        :param plot_widget: (str) name of the plot widget
        :param legend_widget: (str) name of the legend widget
        """

        # Assign the actual widget object, which is an instance of pyqtgraph.PlotWidget
        self.gui = gui
        self.widget = getattr(self.gui, plot_widget)

        self.curves = {}  # Holds all curves for this plot with associated curve label key
        self.legend = None  # Holds legendItem instance for plot legend

        # Set up legend
        self._set_legend(legend_widget=legend_widget)

    def add_curve(self, curve_label, error=False):
        """ Adds a curve to the plot

        TODO (if someone wants...): implement custom curve property override (e.g. custom color, line style, etc)

        :param curve_label: (str) curve label key to attach to this curve for future reference + naming purposes
        :param error: (bool, optional) whether or not to use error bars
        """

        # Add a new curve to self.curves dictionary for this plot
        self.curves[curve_label] = Curve(
            self.widget,
            pen=pg.mkPen(color=self.COLOR_LIST[len(self.curves)]),  # Instantiate a Pen for curve properties
            error=error
        )

        # Configure legend
        self._add_to_legend(curve_label)

    def remove_curve(self, curve_label):
        """ Removes a curve from the plot

        :param curve_label: (str) name of curve to remove
        """

        # Remove from legend
        self._remove_from_legend(curve_label)

        # Remove from plot
        self.widget.removeItem(self.curves[curve_label].widget)

        # Remove from dictionary of curves
        del self.curves[curve_label]

    def update_output(self):
        """ Updates plot output to latest data"""

        for curve in self.curves.values():

            # Set data without error bars
            curve.widget.setData(
                curve.data
            )

            if curve.error_data is not None:
                curve.error.setData(
                    x=np.arange(len(curve.data)),
                    y=curve.data,
                    height=2 * curve.error_data
                )

    # Technical methods

    def _set_legend(self, legend_widget):
        """ Sets the legend for a plot.

        Should be invoked once at the beginning when a plot is initialized. Requires a GraphicsView instance in order to
        serve as a container for the legend. This can be done by dragging a QGraphicsView object into the desired shape
        and location in the GUI, and promoting to a GraphicsView object with the pyqtgraph header. The legend is
        configured to sit in the top left corner of the box.

        :param legend_widget: (str) name of GraphicsView instance in the GUI window to store legend in
        """

        # Assign legend widget to plot_label key in self.legends
        self.legend = pg.LegendItem()

        # Assign legend widget to GraphicsView instance provided using a ViewBox object as an anchor
        # Simply tying the legend to the plot causes it to overlap with the data
        # Not sure this is the best way to solve this, but this solution enables .ui defined legend placement
        view_box = pg.ViewBox()
        getattr(self.gui, legend_widget).setCentralWidget(view_box)
        self.legend.setParentItem(view_box)
        self.legend.anchor((0, 0), (0, 0))

    def _add_to_legend(self, curve_label):
        """ Adds a curve to the legend

        :param curve_label: (str) key label of curve in self.curves dictionary to add to legend
        """

        # Add some space to the legend to prevent overlapping
        self.legend.addItem(self.curves[curve_label].widget, ' - ' + curve_label)

    def _remove_from_legend(self, curve_label):
        """ Removes a curve from the legend

        :param curve_label: (str) label of curve to remove from legend
        """
        self.legend.removeItem(' - ' + curve_label)


class Curve:
    """ Class for individual curves within a Plot """

    def __init__(self, plot_widget, pen=None, error=False):
        """ Instantiates a curve inside of a plot_widget

        :param plot_widget: (pg.PlotItem) instance of plot widget to add curve to
        :param pen: (pg.Pen) pen to use to draw curve
        :param error: (bool, optional) whether or not to add error bars to this plot
        """

        # Instantiate error bar plot
        self.widget = plot_widget.plot(pen=pen)

        if error:
            self.error = pg.ErrorBarItem(
                x=np.array([]),
                y=np.array([]),
                pen=pen
            )
            plot_widget.addItem(self.error)
            self.error_data = np.array([])

        # Instantiate new curve in the plot without error bars
        else:
            self.widget = plot_widget.plot(pen=pen)
            self.error = None
            self.error_data = None

        self.data = np.array([])

    def set_curve_data(self, data, error=None):
        """ Stores data to a new curve

        :param data: (np.array) either a 1D (only y-axis) or 2D (x-axis, y-axis) numpy array
        :param error: (np.array, optional) 1D array for error bars (standard deviation)
        """

        self.data = data

        if self.error_data is not None:
            self.error_data = error


class Scalar:
    """ A scalar display object (e.g. a number or boolean)

    Currently supports any instance of QAbstractButton (booleans such as pushbuttons and checkboxes), QAbstractSpinbox
    (numerical displays/inputs) and QLCDNumber (swanky digital number displays)

    Also supports two-way functionality (not just data display). See module doctstring for details
    """

    def __init__(self, gui, scalar_widget):
        """ Initializes the scalar object

        By default, activates the widget so it can be updated via an external script and is effectively blocked from
        user input. Call the deactivate() method in order to deactivate and enable GUI input.

        :param gui: (Window) instance of the GUI window class containing the number widget
        :param scalar_widget: (str) name of the widget for reference
        """

        self.data = None
        self._use_data = True  # Whether or not the widget is active

        # Get actual widget instance
        self.widget = getattr(gui, scalar_widget)

    def set_data(self, data):
        """ Sets the value of the scalar internally

        :param data: number to set to
        """
        self.data = data

    def update_output(self):
        """ Updates the physical output of the scalar widget

        Checks if the widget is active, in which case it sets the output to self.data. If not, it just maintains the
        current output of the GUI.
        """

        # Check if active
        if self._use_data:

            # Set the state, checking first whether it is a boolean display or not
            if isinstance(self.data, bool):
                # Check if the script has updated and implement
                self.widget.setChecked(self.data)

            # Handle numerical widgets
            elif self.data is not None:
                # Now if it is simply a QLCDButton, it should have the display method
                try:
                    if self.widget.value() != self.data:
                        display_str = '%.6f' % self.data
                        self.widget.display(display_str)

                # In case client disconnects
                except EOFError:
                    pass

                # If it is an input numerical display, update!
                except AttributeError:
                    try:
                        self.widget.setValue(self.data)
                    # In case client disconnects

                    except EOFError:
                        pass

                    # In case it is some other funky widget we haven't accounted for
                    # Future addition to scalar implementation can go inside here
                    except AttributeError:
                        pass

    def get_data(self):
        """ Gets the current data from the GUI widget

        :return: current data (either a bool or a double)
        """

        # First try the boolean implementation
        try:
            data = self.widget.isChecked()

        # Next try the numerical (works for QLCDNumber and QAbstractSpinBox
        except AttributeError:
            data = self.widget.value()
        return data

    def activate(self):
        """ Tells a scalar to use its data, locking GUI editing and updating from the script"""
        self._use_data = True

    def deactivate(self):
        """ Tells a scalar not to use its data, enables free GUI editing"""
        self._use_data = False


class Label:
    """ A text label display object. Currently supports QLabel"""

    def __init__(self, gui, label_widget):
        """ Constructor for label object

        :param gui: (Window) instance of GUI window class containing the label object
        :param label_widget: (str) name of the widget for reference
        """

        self.text = None
        self.widget = getattr(gui, label_widget)

    def set_label(self, label_text=''):
        """ Sets label text

        :param label_text: (str, optional) text string to set the label to
        """

        self.text = label_text
        self.widget.setText(label_text)

    def get_label(self):
        """ Returns label text """

        try:

            # Ordinary labels
            return self.widget.text()
        except AttributeError:

            # Fancy labels
            return self.widget.toPlainText()


class EventButton:
    """ Class for event pushbuttons to be tied to some script functions externally """

    def __init__(self, gui, event_widget):
        """ Instantiates event button """

        self.was_pushed = False  # Keeps track of whether the button has been pushed
        self.was_released = False
        self.widget = getattr(gui, event_widget)  # Get physical widget instance

        self.disabled = False  # Check if button is disabled

        # Connect event to flag raising
        self.widget.pressed.connect(self.button_pressed)
        self.widget.released.connect(self.button_released)

    def button_pressed(self):
        """ Raises flag when button is pushed """

        self.was_pushed = True

    def button_released(self):
        """ Raises flag when button is released """

        self.was_released = True

    def reset_button(self):
        """ Resets pushed state to False """

        self.was_pushed = False
        self.was_released = False

    def change_background_color(self, color):
        """ Changes background_color of button"""

        self.widget.setStyleSheet(f"background-color: {color}")

    def set_text(self, text):
        """ Sets button text"""

        self.widget.setText(text)

    def get_state(self):
        """ Returns whether or not the button has been pressed and resets button state

        :return: bool self._was_pushed
        """

        result = copy.deepcopy(self.was_pushed)
        self.reset_button()
        return result

    def get_release_state(self):
        """ Returns whether or not the button has been released and resets this flag

        :return: bool self._was_released
        """

        result = copy.deepcopy(self.was_released)
        self.was_released = False
        if result or not self.widget.isDown():
            result = True
        return result

    def is_pressed(self):
        """ Checks whether or not the physical button is currently pressed

        :return: (bool) whether or not the button is down
        """

        return self.widget.isDown()


class Container:
    """ Class for generic containers with elements added within

    Idea being that all that needs to be referenced is the top level
    and methods here can be invoked to get information about containing elements

    Partially supported widgets: QListWidget, QComboBox
    Read method docstrings for details
    """

    def __init__(self, gui, widget):
        """ Instantiates event button """

        self.widget = getattr(gui, widget)  # Get physical widget instance

    def get_items(self):
        """ Returns all QListWidget items and tooltips as a dictionary """

        item_info = {}
        for index in range(self.widget.count()):

            # Get the current item and store its name and tooltip text
            current_item = self.widget.item(index)
            item_info[current_item.text()] = current_item.toolTip()

        return item_info

    def get_current_text(self):
        """ Returns current text of a QComboBox"""

        return self.widget.currentText()

    def get_current_index(self):
        """ Returns current index of a QComboBox"""

        return self.widget.currentIndex()

    def set_item_index(self, index):
        """ Sets the current index of a QComboBox

        :param index: (int) index to set to
        """

        self.widget.setCurrentIndex(index)


def fresh_popup(**params):
    """ Creates a fresh ParameterPopup without a base GUI

    :param params: kwargs of parameters as keywords and data types
        as values
    :return: ParameterPopup
    """

    app = QtWidgets.QApplication(sys.argv)
    app.setStyleSheet(qdarkstyle.load_stylesheet_pyqt5())
    operating_system = get_os()
    app.setWindowIcon(
        QtGui.QIcon(os.path.join(os.path.dirname(os.path.realpath(__file__)), 'devices.ico'))
    )
    if operating_system == 'Windows':
        ctypes.windll.shell32.SetCurrentProcessExplicitAppUserModelID('pylabnet')

    return app, ParameterPopup(**params)


def warning_popup(message):
    """ Creates a warning popup without a base GUI

    :param message: (str) message to display
    """

    app = QtWidgets.QApplication(sys.argv)
    app.setStyleSheet(qdarkstyle.load_stylesheet_pyqt5())
    operating_system = get_os()
    app.setWindowIcon(
        QtGui.QIcon(os.path.join(os.path.dirname(os.path.realpath(__file__)), 'devices.ico'))
    )
    if operating_system == 'Windows':
        ctypes.windll.shell32.SetCurrentProcessExplicitAppUserModelID('pylabnet')

    QtWidgets.QMessageBox.critical(
        None,
        "Error",
        message,
        QtWidgets.QMessageBox.Ok,
        QtWidgets.QMessageBox.NoButton
    )<|MERGE_RESOLUTION|>--- conflicted
+++ resolved
@@ -39,20 +39,9 @@
 
 import pyqtgraph as pg
 pg.setConfigOption('background', '#19232D')
-<<<<<<< HEAD
-
-=======
-import numpy as np
-import os
-import copy
-import sys
-import ctypes
-
-from pylabnet.network.core.client_base import ClientBase
-from pylabnet.utils.helper_methods import get_os, load_script_config, get_config_filepath
+
 from pylabnet.utils.confluence_handler.confluence_handler import Confluence_Handler
-from decouple import config
->>>>>>> a44a6ee0
+
 
 # Should help with scaling issues on monitors of differing resolution
 if hasattr(QtCore.Qt, 'AA_EnableHighDpiScaling'):
@@ -181,8 +170,6 @@
         # apply stylesheet
         self.apply_stylesheet()
 
-<<<<<<< HEAD
-=======
     def update_setting(self):
         self.confluence_handler.confleunce_popup.Popup_Update()
 
@@ -192,7 +179,6 @@
         return
 
 
->>>>>>> a44a6ee0
     def load_gui(self, script_filename, config_filename, folder_root=None, logger=None):
         """ Loads and applies GUI settings from a config file
         :param script_filename: (str) name of the script which wishes to update its GUI
