--- conflicted
+++ resolved
@@ -613,11 +613,7 @@
     <rect>
      <x>0</x>
      <y>0</y>
-<<<<<<< HEAD
      <width>1049</width>
-=======
-     <width>2084</width>
->>>>>>> 95f0748d
      <height>21</height>
     </rect>
    </property>
