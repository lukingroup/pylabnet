<?xml version="1.0" encoding="UTF-8"?>
<ui version="4.0">
 <class>MainWindow</class>
 <widget class="QMainWindow" name="MainWindow">
  <property name="geometry">
   <rect>
    <x>0</x>
    <y>0</y>
    <width>1625</width>
    <height>853</height>
   </rect>
  </property>
  <property name="windowTitle">
   <string>Launch Control</string>
  </property>
  <property name="windowOpacity">
   <double>2.000000000000000</double>
  </property>
  <property name="styleSheet">
   <string notr="true"/>
  </property>
  <property name="toolButtonStyle">
   <enum>Qt::ToolButtonIconOnly</enum>
  </property>
  <widget class="QWidget" name="centralwidget">
   <layout class="QGridLayout" name="gridLayout">
<<<<<<< HEAD
    <item row="1" column="4" rowspan="12">
     <widget class="QListWidget" name="client_list">
      <property name="font">
       <font>
        <family>Calibri Light</family>
        <pointsize>12</pointsize>
       </font>
      </property>
      <property name="toolTip">
       <string/>
      </property>
      <property name="frameShape">
       <enum>QFrame::NoFrame</enum>
=======
    <item row="1" column="3" rowspan="8">
     <widget class="QTreeView" name="scripts"/>
    </item>
    <item row="1" column="1" rowspan="8">
     <widget class="QTextBrowser" name="terminal">
      <property name="enabled">
       <bool>true</bool>
      </property>
      <property name="font">
       <font>
        <pointsize>12</pointsize>
       </font>
      </property>
      <property name="frameShape">
       <enum>QFrame::NoFrame</enum>
      </property>
     </widget>
    </item>
    <item row="0" column="2">
     <widget class="QLabel" name="label">
      <property name="maximumSize">
       <size>
        <width>200</width>
        <height>16777215</height>
       </size>
      </property>
      <property name="font">
       <font>
        <pointsize>12</pointsize>
       </font>
      </property>
      <property name="text">
       <string>&lt;html&gt;&lt;head/&gt;&lt;body&gt;&lt;p&gt;&lt;span style=&quot; font-weight:600;&quot;&gt;Active servers:&lt;/span&gt;&lt;/p&gt;&lt;/body&gt;&lt;/html&gt;</string>
>>>>>>> 9b21cedb
      </property>
     </widget>
    </item>
    <item row="0" column="5">
     <widget class="QLabel" name="label_2">
      <property name="font">
       <font>
        <pointsize>12</pointsize>
       </font>
      </property>
      <property name="text">
       <string>&lt;html&gt;&lt;head/&gt;&lt;body&gt;&lt;p&gt;&lt;span style=&quot; font-weight:600;&quot;&gt;Scripts:&lt;/span&gt;&lt;/p&gt;&lt;/body&gt;&lt;/html&gt;</string>
      </property>
     </widget>
    </item>
<<<<<<< HEAD
    <item row="13" column="4">
     <widget class="QLineEdit" name="client_search">
      <property name="sizePolicy">
       <sizepolicy hsizetype="Minimum" vsizetype="Fixed">
        <horstretch>0</horstretch>
        <verstretch>0</verstretch>
       </sizepolicy>
=======
    <item row="0" column="4">
     <widget class="QLabel" name="label_4">
      <property name="font">
       <font>
        <pointsize>12</pointsize>
       </font>
>>>>>>> 9b21cedb
      </property>
     </widget>
    </item>
    <item row="2" column="2">
     <widget class="QRadioButton" name="autoscroll_off_check">
      <property name="text">
       <string>Autoscroll off</string>
      </property>
     </widget>
    </item>
<<<<<<< HEAD
    <item row="0" column="2">
     <widget class="QPushButton" name="stop_button">
      <property name="enabled">
       <bool>true</bool>
      </property>
      <property name="maximumSize">
       <size>
        <width>100</width>
        <height>35</height>
       </size>
      </property>
      <property name="font">
       <font>
        <family>Calibri Light</family>
        <pointsize>14</pointsize>
       </font>
      </property>
      <property name="mouseTracking">
       <bool>false</bool>
      </property>
      <property name="autoFillBackground">
       <bool>false</bool>
      </property>
      <property name="styleSheet">
       <string notr="true">background-color: rgb(170, 170, 255);</string>
      </property>
      <property name="text">
       <string>STOP</string>
      </property>
      <property name="checkable">
       <bool>true</bool>
      </property>
     </widget>
    </item>
    <item row="0" column="3">
     <layout class="QHBoxLayout" name="horizontalLayout_5">
      <property name="spacing">
       <number>100</number>
      </property>
      <item>
       <widget class="QLabel" name="ip_label">
        <property name="font">
         <font>
          <family>Calibri Light</family>
          <pointsize>12</pointsize>
          <weight>50</weight>
          <italic>false</italic>
          <bold>false</bold>
         </font>
        </property>
        <property name="text">
         <string>&lt;html&gt;&lt;head/&gt;&lt;body&gt;&lt;p&gt;&lt;span style=&quot; color:#ffffff;&quot;&gt;IP Address: N/A&lt;/span&gt;&lt;/p&gt;&lt;/body&gt;&lt;/html&gt;</string>
        </property>
       </widget>
      </item>
      <item>
       <widget class="QLabel" name="logger_label">
        <property name="font">
         <font>
          <family>Calibri Light</family>
          <pointsize>12</pointsize>
          <weight>50</weight>
          <italic>false</italic>
          <bold>false</bold>
         </font>
        </property>
        <property name="text">
         <string>&lt;html&gt;&lt;head/&gt;&lt;body&gt;&lt;p&gt;&lt;span style=&quot; color:#ffffff;&quot;&gt;Logger Port: N/A&lt;/span&gt;&lt;/p&gt;&lt;/body&gt;&lt;/html&gt;</string>
        </property>
       </widget>
      </item>
      <item>
       <widget class="QLabel" name="gui_label">
        <property name="font">
         <font>
          <family>Calibri Light</family>
          <pointsize>12</pointsize>
          <weight>50</weight>
          <italic>false</italic>
          <bold>false</bold>
         </font>
        </property>
        <property name="text">
         <string>&lt;html&gt;&lt;head/&gt;&lt;body&gt;&lt;p&gt;&lt;span style=&quot; color:#ffffff;&quot;&gt;GUI Port: N/A&lt;/span&gt;&lt;/p&gt;&lt;/body&gt;&lt;/html&gt;</string>
        </property>
       </widget>
      </item>
     </layout>
    </item>
    <item row="12" column="2" rowspan="3">
=======
    <item row="9" column="0">
     <widget class="QTextBrowser" name="buffer_terminal">
      <property name="maximumSize">
       <size>
        <width>16777215</width>
        <height>10</height>
       </size>
      </property>
      <property name="frameShape">
       <enum>QFrame::NoFrame</enum>
      </property>
      <property name="verticalScrollBarPolicy">
       <enum>Qt::ScrollBarAlwaysOff</enum>
      </property>
      <property name="horizontalScrollBarPolicy">
       <enum>Qt::ScrollBarAlwaysOff</enum>
      </property>
      <property name="overwriteMode">
       <bool>false</bool>
      </property>
     </widget>
    </item>
    <item row="5" column="0" rowspan="4">
>>>>>>> 9b21cedb
     <layout class="QVBoxLayout" name="verticalLayout">
      <item>
       <widget class="QRadioButton" name="log_file_button">
        <property name="styleSheet">
         <string notr="true">color: rgb(255, 255, 255);</string>
        </property>
        <property name="text">
         <string>Log file setup</string>
        </property>
        <property name="autoExclusive">
         <bool>false</bool>
        </property>
       </widget>
      </item>
      <item>
       <widget class="QTreeView" name="file_viewer"/>
      </item>
      <item>
       <widget class="QPushButton" name="logfile_status_button">
        <property name="enabled">
         <bool>false</bool>
        </property>
        <property name="styleSheet">
         <string notr="true">color: rgb(255, 255, 255);
background-color: green;</string>
        </property>
        <property name="text">
         <string>Start logging to file</string>
        </property>
        <property name="checkable">
         <bool>true</bool>
        </property>
       </widget>
      </item>
      <item>
       <widget class="QRadioButton" name="log_previous">
        <property name="enabled">
         <bool>false</bool>
        </property>
        <property name="text">
         <string>Log Previous</string>
        </property>
        <property name="autoExclusive">
         <bool>false</bool>
        </property>
       </widget>
      </item>
      <item>
       <layout class="QHBoxLayout" name="horizontalLayout_2">
        <item>
         <widget class="QLabel" name="label_3">
          <property name="text">
           <string>Logging to file?</string>
          </property>
         </widget>
        </item>
        <item>
         <widget class="QPushButton" name="logfile_status_indicator">
          <property name="text">
           <string/>
          </property>
          <property name="icon">
           <iconset>
            <normaloff>green_LED_off.svg</normaloff>
            <normalon>green_LED_on.svg</normalon>
            <disabledoff>green_LED_off.svg</disabledoff>
            <disabledon>green_LED_on.svg</disabledon>
            <activeoff>green_LED_on.svg</activeoff>green_LED_off.svg</iconset>
          </property>
          <property name="checkable">
           <bool>true</bool>
          </property>
         </widget>
        </item>
       </layout>
      </item>
     </layout>
    </item>
<<<<<<< HEAD
    <item row="1" column="6" rowspan="14">
     <widget class="QTreeView" name="devices"/>
    </item>
    <item row="1" column="2">
     <widget class="QRadioButton" name="debug_radio_button">
      <property name="text">
       <string>Debug</string>
=======
    <item row="1" column="2" rowspan="5">
     <widget class="QListWidget" name="client_list">
      <property name="font">
       <font>
        <pointsize>12</pointsize>
       </font>
>>>>>>> 9b21cedb
      </property>
      <property name="toolTip">
       <string/>
      </property>
      <property name="frameShape">
       <enum>QFrame::NoFrame</enum>
      </property>
     </widget>
    </item>
<<<<<<< HEAD
    <item row="11" column="2">
     <widget class="QComboBox" name="debug_comboBox">
      <property name="enabled">
       <bool>false</bool>
      </property>
      <property name="visible">
       <bool>true</bool>
      </property>
      <property name="styleSheet">
       <string notr="true"/>
      </property>
      <property name="currentText">
       <string>launcher</string>
      </property>
      <item>
       <property name="text">
        <string>launcher</string>
       </property>
      </item>
      <item>
       <property name="text">
        <string>pylabnet_server</string>
       </property>
      </item>
     </widget>
    </item>
    <item row="15" column="2">
     <widget class="QTextBrowser" name="buffer_terminal">
      <property name="maximumSize">
       <size>
        <width>16777215</width>
        <height>10</height>
       </size>
      </property>
      <property name="frameShape">
       <enum>QFrame::NoFrame</enum>
      </property>
      <property name="verticalScrollBarPolicy">
       <enum>Qt::ScrollBarAlwaysOff</enum>
      </property>
      <property name="horizontalScrollBarPolicy">
       <enum>Qt::ScrollBarAlwaysOff</enum>
      </property>
      <property name="overwriteMode">
       <bool>false</bool>
      </property>
     </widget>
    </item>
    <item row="10" column="2">
     <widget class="QLabel" name="debug_label">
      <property name="enabled">
       <bool>false</bool>
      </property>
      <property name="visible">
       <bool>true</bool>
      </property>
      <property name="text">
       <string>Debug module:</string>
      </property>
     </widget>
    </item>
    <item row="0" column="6">
     <widget class="QLabel" name="label_4">
      <property name="font">
       <font>
        <family>Calibri Light</family>
        <pointsize>12</pointsize>
       </font>
      </property>
      <property name="text">
       <string>&lt;html&gt;&lt;head/&gt;&lt;body&gt;&lt;p&gt;&lt;span style=&quot; font-weight:600;&quot;&gt;Devices:&lt;/span&gt;&lt;/p&gt;&lt;/body&gt;&lt;/html&gt;</string>
      </property>
     </widget>
    </item>
    <item row="14" column="4">
     <widget class="QPushButton" name="close_server">
      <property name="styleSheet">
       <string notr="true">background-color: rgb(170, 0, 0);
color: rgb(255, 255, 255);</string>
      </property>
      <property name="text">
       <string>Close server</string>
      </property>
     </widget>
    </item>
    <item row="4" column="2">
     <widget class="QLabel" name="confluence_space">
      <property name="font">
       <font>
        <pointsize>10</pointsize>
       </font>
      </property>
      <property name="text">
       <string>Space (name):</string>
      </property>
     </widget>
    </item>
    <item row="1" column="5" rowspan="14">
     <widget class="QTreeView" name="scripts"/>
    </item>
    <item row="0" column="4">
     <widget class="QLabel" name="label">
=======
    <item row="0" column="1">
     <layout class="QHBoxLayout" name="horizontalLayout_5">
      <property name="spacing">
       <number>100</number>
      </property>
      <item>
       <widget class="QLabel" name="ip_label">
        <property name="font">
         <font>
          <pointsize>12</pointsize>
          <italic>false</italic>
          <bold>false</bold>
         </font>
        </property>
        <property name="text">
         <string>&lt;html&gt;&lt;head/&gt;&lt;body&gt;&lt;p&gt;&lt;span style=&quot; color:#ffffff;&quot;&gt;IP Address: N/A&lt;/span&gt;&lt;/p&gt;&lt;/body&gt;&lt;/html&gt;</string>
        </property>
       </widget>
      </item>
      <item>
       <widget class="QLabel" name="logger_label">
        <property name="font">
         <font>
          <pointsize>12</pointsize>
          <italic>false</italic>
          <bold>false</bold>
         </font>
        </property>
        <property name="text">
         <string>&lt;html&gt;&lt;head/&gt;&lt;body&gt;&lt;p&gt;&lt;span style=&quot; color:#ffffff;&quot;&gt;Logger Port: N/A&lt;/span&gt;&lt;/p&gt;&lt;/body&gt;&lt;/html&gt;</string>
        </property>
       </widget>
      </item>
      <item>
       <widget class="QLabel" name="gui_label">
        <property name="font">
         <font>
          <pointsize>12</pointsize>
          <italic>false</italic>
          <bold>false</bold>
         </font>
        </property>
        <property name="text">
         <string>&lt;html&gt;&lt;head/&gt;&lt;body&gt;&lt;p&gt;&lt;span style=&quot; color:#ffffff;&quot;&gt;GUI Port: N/A&lt;/span&gt;&lt;/p&gt;&lt;/body&gt;&lt;/html&gt;</string>
        </property>
       </widget>
      </item>
     </layout>
    </item>
    <item row="2" column="0">
     <widget class="QRadioButton" name="autoscroll_off_check">
      <property name="text">
       <string>Autoscroll off</string>
      </property>
     </widget>
    </item>
    <item row="1" column="4" rowspan="8">
     <widget class="QTreeView" name="devices"/>
    </item>
    <item row="0" column="0">
     <widget class="QPushButton" name="stop_button">
      <property name="enabled">
       <bool>true</bool>
      </property>
>>>>>>> 9b21cedb
      <property name="maximumSize">
       <size>
        <width>100</width>
        <height>35</height>
       </size>
      </property>
      <property name="font">
       <font>
        <pointsize>14</pointsize>
       </font>
      </property>
      <property name="mouseTracking">
       <bool>false</bool>
      </property>
      <property name="autoFillBackground">
       <bool>false</bool>
      </property>
      <property name="styleSheet">
       <string notr="true">background-color: rgb(170, 170, 255);</string>
      </property>
      <property name="text">
       <string>STOP</string>
      </property>
      <property name="checkable">
       <bool>true</bool>
      </property>
     </widget>
    </item>
<<<<<<< HEAD
    <item row="1" column="3" rowspan="14">
     <widget class="QTextBrowser" name="terminal">
=======
    <item row="8" column="2">
     <widget class="QPushButton" name="close_server">
      <property name="styleSheet">
       <string notr="true">background-color: rgb(170, 0, 0);
color: rgb(255, 255, 255);</string>
      </property>
      <property name="text">
       <string>Close server</string>
      </property>
     </widget>
    </item>
    <item row="3" column="0">
     <widget class="QLabel" name="debug_label">
>>>>>>> 9b21cedb
      <property name="enabled">
       <bool>false</bool>
      </property>
      <property name="visible">
       <bool>true</bool>
      </property>
      <property name="text">
       <string>Debug module:</string>
      </property>
     </widget>
    </item>
    <item row="4" column="0">
     <widget class="QComboBox" name="debug_comboBox">
      <property name="enabled">
       <bool>false</bool>
      </property>
      <property name="visible">
       <bool>true</bool>
      </property>
      <property name="styleSheet">
       <string notr="true"/>
      </property>
      <property name="currentText">
       <string>launcher</string>
      </property>
      <item>
       <property name="text">
        <string>launcher</string>
       </property>
      </item>
      <item>
       <property name="text">
        <string>pylabnet_server</string>
       </property>
      </item>
     </widget>
    </item>
<<<<<<< HEAD
    <item row="5" column="2">
     <widget class="QLabel" name="confluence_page">
      <property name="font">
       <font>
        <pointsize>10</pointsize>
       </font>
      </property>
      <property name="text">
       <string>Page</string>
      </property>
     </widget>
    </item>
    <item row="6" column="2">
     <widget class="QPushButton" name="confluence_update">
      <property name="enabled">
       <bool>true</bool>
      </property>
      <property name="font">
       <font>
        <pointsize>12</pointsize>
       </font>
      </property>
      <property name="text">
       <string>Update Confluence Info</string>
      </property>
=======
    <item row="1" column="0">
     <widget class="QRadioButton" name="debug_radio_button">
      <property name="text">
       <string>Debug</string>
      </property>
      <property name="autoExclusive">
       <bool>false</bool>
      </property>
     </widget>
    </item>
    <item row="6" column="2">
     <widget class="QLineEdit" name="client_search">
      <property name="sizePolicy">
       <sizepolicy hsizetype="Minimum" vsizetype="Fixed">
        <horstretch>0</horstretch>
        <verstretch>0</verstretch>
       </sizepolicy>
      </property>
     </widget>
    </item>
    <item row="7" column="2">
     <widget class="QComboBox" name="lab_name_select">
      <item>
       <property name="text">
        <string>ALL LABS</string>
       </property>
      </item>
      <item>
       <property name="text">
        <string>SHARED</string>
       </property>
      </item>
      <item>
       <property name="text">
        <string>B16</string>
       </property>
      </item>
      <item>
       <property name="text">
        <string>G12</string>
       </property>
      </item>
      <item>
       <property name="text">
        <string>NO_LAB</string>
       </property>
      </item>
>>>>>>> 9b21cedb
     </widget>
    </item>
   </layout>
  </widget>
  <widget class="QMenuBar" name="menubar">
   <property name="geometry">
    <rect>
     <x>0</x>
     <y>0</y>
     <width>1625</width>
     <height>26</height>
    </rect>
   </property>
  </widget>
  <widget class="QStatusBar" name="statusbar"/>
 </widget>
 <resources/>
 <connections/>
 <designerdata>
  <property name="gridDeltaX">
   <number>10</number>
  </property>
  <property name="gridDeltaY">
   <number>10</number>
  </property>
  <property name="gridSnapX">
   <bool>true</bool>
  </property>
  <property name="gridSnapY">
   <bool>true</bool>
  </property>
  <property name="gridVisible">
   <bool>true</bool>
  </property>
 </designerdata>
</ui><|MERGE_RESOLUTION|>--- conflicted
+++ resolved
@@ -24,21 +24,6 @@
   </property>
   <widget class="QWidget" name="centralwidget">
    <layout class="QGridLayout" name="gridLayout">
-<<<<<<< HEAD
-    <item row="1" column="4" rowspan="12">
-     <widget class="QListWidget" name="client_list">
-      <property name="font">
-       <font>
-        <family>Calibri Light</family>
-        <pointsize>12</pointsize>
-       </font>
-      </property>
-      <property name="toolTip">
-       <string/>
-      </property>
-      <property name="frameShape">
-       <enum>QFrame::NoFrame</enum>
-=======
     <item row="1" column="3" rowspan="8">
      <widget class="QTreeView" name="scripts"/>
     </item>
@@ -72,7 +57,6 @@
       </property>
       <property name="text">
        <string>&lt;html&gt;&lt;head/&gt;&lt;body&gt;&lt;p&gt;&lt;span style=&quot; font-weight:600;&quot;&gt;Active servers:&lt;/span&gt;&lt;/p&gt;&lt;/body&gt;&lt;/html&gt;</string>
->>>>>>> 9b21cedb
       </property>
      </widget>
     </item>
@@ -88,22 +72,12 @@
       </property>
      </widget>
     </item>
-<<<<<<< HEAD
-    <item row="13" column="4">
-     <widget class="QLineEdit" name="client_search">
-      <property name="sizePolicy">
-       <sizepolicy hsizetype="Minimum" vsizetype="Fixed">
-        <horstretch>0</horstretch>
-        <verstretch>0</verstretch>
-       </sizepolicy>
-=======
     <item row="0" column="4">
      <widget class="QLabel" name="label_4">
       <property name="font">
        <font>
         <pointsize>12</pointsize>
        </font>
->>>>>>> 9b21cedb
       </property>
      </widget>
     </item>
@@ -114,98 +88,6 @@
       </property>
      </widget>
     </item>
-<<<<<<< HEAD
-    <item row="0" column="2">
-     <widget class="QPushButton" name="stop_button">
-      <property name="enabled">
-       <bool>true</bool>
-      </property>
-      <property name="maximumSize">
-       <size>
-        <width>100</width>
-        <height>35</height>
-       </size>
-      </property>
-      <property name="font">
-       <font>
-        <family>Calibri Light</family>
-        <pointsize>14</pointsize>
-       </font>
-      </property>
-      <property name="mouseTracking">
-       <bool>false</bool>
-      </property>
-      <property name="autoFillBackground">
-       <bool>false</bool>
-      </property>
-      <property name="styleSheet">
-       <string notr="true">background-color: rgb(170, 170, 255);</string>
-      </property>
-      <property name="text">
-       <string>STOP</string>
-      </property>
-      <property name="checkable">
-       <bool>true</bool>
-      </property>
-     </widget>
-    </item>
-    <item row="0" column="3">
-     <layout class="QHBoxLayout" name="horizontalLayout_5">
-      <property name="spacing">
-       <number>100</number>
-      </property>
-      <item>
-       <widget class="QLabel" name="ip_label">
-        <property name="font">
-         <font>
-          <family>Calibri Light</family>
-          <pointsize>12</pointsize>
-          <weight>50</weight>
-          <italic>false</italic>
-          <bold>false</bold>
-         </font>
-        </property>
-        <property name="text">
-         <string>&lt;html&gt;&lt;head/&gt;&lt;body&gt;&lt;p&gt;&lt;span style=&quot; color:#ffffff;&quot;&gt;IP Address: N/A&lt;/span&gt;&lt;/p&gt;&lt;/body&gt;&lt;/html&gt;</string>
-        </property>
-       </widget>
-      </item>
-      <item>
-       <widget class="QLabel" name="logger_label">
-        <property name="font">
-         <font>
-          <family>Calibri Light</family>
-          <pointsize>12</pointsize>
-          <weight>50</weight>
-          <italic>false</italic>
-          <bold>false</bold>
-         </font>
-        </property>
-        <property name="text">
-         <string>&lt;html&gt;&lt;head/&gt;&lt;body&gt;&lt;p&gt;&lt;span style=&quot; color:#ffffff;&quot;&gt;Logger Port: N/A&lt;/span&gt;&lt;/p&gt;&lt;/body&gt;&lt;/html&gt;</string>
-        </property>
-       </widget>
-      </item>
-      <item>
-       <widget class="QLabel" name="gui_label">
-        <property name="font">
-         <font>
-          <family>Calibri Light</family>
-          <pointsize>12</pointsize>
-          <weight>50</weight>
-          <italic>false</italic>
-          <bold>false</bold>
-         </font>
-        </property>
-        <property name="text">
-         <string>&lt;html&gt;&lt;head/&gt;&lt;body&gt;&lt;p&gt;&lt;span style=&quot; color:#ffffff;&quot;&gt;GUI Port: N/A&lt;/span&gt;&lt;/p&gt;&lt;/body&gt;&lt;/html&gt;</string>
-        </property>
-       </widget>
-      </item>
-     </layout>
-    </item>
-    <item row="12" column="2" rowspan="3">
-=======
     <item row="9" column="0">
      <widget class="QTextBrowser" name="buffer_terminal">
       <property name="maximumSize">
@@ -229,7 +111,6 @@
      </widget>
     </item>
     <item row="5" column="0" rowspan="4">
->>>>>>> 9b21cedb
      <layout class="QVBoxLayout" name="verticalLayout">
       <item>
        <widget class="QRadioButton" name="log_file_button">
@@ -308,22 +189,12 @@
       </item>
      </layout>
     </item>
-<<<<<<< HEAD
-    <item row="1" column="6" rowspan="14">
-     <widget class="QTreeView" name="devices"/>
-    </item>
-    <item row="1" column="2">
-     <widget class="QRadioButton" name="debug_radio_button">
-      <property name="text">
-       <string>Debug</string>
-=======
     <item row="1" column="2" rowspan="5">
      <widget class="QListWidget" name="client_list">
       <property name="font">
        <font>
         <pointsize>12</pointsize>
        </font>
->>>>>>> 9b21cedb
       </property>
       <property name="toolTip">
        <string/>
@@ -333,110 +204,6 @@
       </property>
      </widget>
     </item>
-<<<<<<< HEAD
-    <item row="11" column="2">
-     <widget class="QComboBox" name="debug_comboBox">
-      <property name="enabled">
-       <bool>false</bool>
-      </property>
-      <property name="visible">
-       <bool>true</bool>
-      </property>
-      <property name="styleSheet">
-       <string notr="true"/>
-      </property>
-      <property name="currentText">
-       <string>launcher</string>
-      </property>
-      <item>
-       <property name="text">
-        <string>launcher</string>
-       </property>
-      </item>
-      <item>
-       <property name="text">
-        <string>pylabnet_server</string>
-       </property>
-      </item>
-     </widget>
-    </item>
-    <item row="15" column="2">
-     <widget class="QTextBrowser" name="buffer_terminal">
-      <property name="maximumSize">
-       <size>
-        <width>16777215</width>
-        <height>10</height>
-       </size>
-      </property>
-      <property name="frameShape">
-       <enum>QFrame::NoFrame</enum>
-      </property>
-      <property name="verticalScrollBarPolicy">
-       <enum>Qt::ScrollBarAlwaysOff</enum>
-      </property>
-      <property name="horizontalScrollBarPolicy">
-       <enum>Qt::ScrollBarAlwaysOff</enum>
-      </property>
-      <property name="overwriteMode">
-       <bool>false</bool>
-      </property>
-     </widget>
-    </item>
-    <item row="10" column="2">
-     <widget class="QLabel" name="debug_label">
-      <property name="enabled">
-       <bool>false</bool>
-      </property>
-      <property name="visible">
-       <bool>true</bool>
-      </property>
-      <property name="text">
-       <string>Debug module:</string>
-      </property>
-     </widget>
-    </item>
-    <item row="0" column="6">
-     <widget class="QLabel" name="label_4">
-      <property name="font">
-       <font>
-        <family>Calibri Light</family>
-        <pointsize>12</pointsize>
-       </font>
-      </property>
-      <property name="text">
-       <string>&lt;html&gt;&lt;head/&gt;&lt;body&gt;&lt;p&gt;&lt;span style=&quot; font-weight:600;&quot;&gt;Devices:&lt;/span&gt;&lt;/p&gt;&lt;/body&gt;&lt;/html&gt;</string>
-      </property>
-     </widget>
-    </item>
-    <item row="14" column="4">
-     <widget class="QPushButton" name="close_server">
-      <property name="styleSheet">
-       <string notr="true">background-color: rgb(170, 0, 0);
-color: rgb(255, 255, 255);</string>
-      </property>
-      <property name="text">
-       <string>Close server</string>
-      </property>
-     </widget>
-    </item>
-    <item row="4" column="2">
-     <widget class="QLabel" name="confluence_space">
-      <property name="font">
-       <font>
-        <pointsize>10</pointsize>
-       </font>
-      </property>
-      <property name="text">
-       <string>Space (name):</string>
-      </property>
-     </widget>
-    </item>
-    <item row="1" column="5" rowspan="14">
-     <widget class="QTreeView" name="scripts"/>
-    </item>
-    <item row="0" column="4">
-     <widget class="QLabel" name="label">
-=======
     <item row="0" column="1">
      <layout class="QHBoxLayout" name="horizontalLayout_5">
       <property name="spacing">
@@ -501,7 +268,6 @@
       <property name="enabled">
        <bool>true</bool>
       </property>
->>>>>>> 9b21cedb
       <property name="maximumSize">
        <size>
         <width>100</width>
@@ -530,10 +296,6 @@
       </property>
      </widget>
     </item>
-<<<<<<< HEAD
-    <item row="1" column="3" rowspan="14">
-     <widget class="QTextBrowser" name="terminal">
-=======
     <item row="8" column="2">
      <widget class="QPushButton" name="close_server">
       <property name="styleSheet">
@@ -547,7 +309,6 @@
     </item>
     <item row="3" column="0">
      <widget class="QLabel" name="debug_label">
->>>>>>> 9b21cedb
       <property name="enabled">
        <bool>false</bool>
       </property>
@@ -585,33 +346,6 @@
       </item>
      </widget>
     </item>
-<<<<<<< HEAD
-    <item row="5" column="2">
-     <widget class="QLabel" name="confluence_page">
-      <property name="font">
-       <font>
-        <pointsize>10</pointsize>
-       </font>
-      </property>
-      <property name="text">
-       <string>Page</string>
-      </property>
-     </widget>
-    </item>
-    <item row="6" column="2">
-     <widget class="QPushButton" name="confluence_update">
-      <property name="enabled">
-       <bool>true</bool>
-      </property>
-      <property name="font">
-       <font>
-        <pointsize>12</pointsize>
-       </font>
-      </property>
-      <property name="text">
-       <string>Update Confluence Info</string>
-      </property>
-=======
     <item row="1" column="0">
      <widget class="QRadioButton" name="debug_radio_button">
       <property name="text">
@@ -659,7 +393,6 @@
         <string>NO_LAB</string>
        </property>
       </item>
->>>>>>> 9b21cedb
      </widget>
     </item>
    </layout>
