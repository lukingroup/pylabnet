--- conflicted
+++ resolved
@@ -70,34 +70,9 @@
             input_argument = [input_argument]
         return input_argument
 
-<<<<<<< HEAD
-    def __init__(self, device_id, logger, api_level=6, reset_dio=False, disable_everything=False, **kwargs):
-        """ Instantiate AWG
-
-        :logger: instance of LogClient class
-        :device_id: Device id of connceted ZI HDAWG, for example 'dev8060'
-        :reset_dio: Whether to reset the DIO outputs to low upon instanciation.
-        :disable_everything: Whether to diable everything upon instanciation.
-        :api_level: API level of zhins API
-        """
-
-        # Instantiate log
-        self.log = LogHandler(logger=logger)
-
-        # Part of this code has been modified from
-        # ZI's Zurich Instruments LabOne Python API Example
-
-        # Call a zhinst utility function that returns:
-        # - an API session `daq` in order to communicate
-        # with devices via the data server.
-        # - the device ID string that specifies the device
-        # branch in the server's node hierarchy.
-        # - the device's discovery properties.
-=======
-    @dummy_wrap
-    def _setup_hdawg(self, device_id, logger, api_level):
+    @dummy_wrap
+    def _setup_hdawg(self, device_id, logger, api_level, reset_dio, disable_everything):
         ''' Sets up HDAWG '''
->>>>>>> 38dbfcc7
 
         err_msg = "This example can only be run on an HDAWG."
 
@@ -128,7 +103,7 @@
             re.compile('HDAWG(4|8{1})').match(props['devicetype']).group(1)
         )
 
-    def __init__(self, device_id, logger, dummy=False, api_level=6):
+    def __init__(self, device_id, logger, dummy=False, api_level=6, reset_dio=False, disable_everything=False, **kwargs):
         """ Instantiate AWG
 
         :logger: instance of LogClient class
@@ -143,7 +118,7 @@
         self.dummy = dummy
 
         # Setup HDAWG
-        self._setup_hdawg(device_id, logger, api_level)
+        self._setup_hdawg(device_id, logger, api_level, reset_dio, disable_everything)
 
 
     @log_standard_output
@@ -177,7 +152,7 @@
         self.daq.setDouble(f'/{self.device_id}/{node}', new_double)
 
     @log_standard_output
-<<<<<<< HEAD
+    @dummy_wrap
     def getd(self, node):
         """
         Warapper for daq.setDouble commands. For instance, instead of
@@ -191,9 +166,7 @@
         return self.daq.getDouble(f'/{self.device_id}/{node}')
 
     @log_standard_output
-=======
-    @dummy_wrap
->>>>>>> 38dbfcc7
+    @dummy_wrap
     def setv(self, node, vector):
         """
         Warapper for daq.setVector commands. For instance, instead of
