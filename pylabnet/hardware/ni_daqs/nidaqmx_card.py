# -*- coding: utf-8 -*-

"""
This file contains the pylabnet Hardware module class for a generic NI DAQ mx card.
"""

import nidaqmx
from pylabnet.utils.logging.logger import LogHandler

class NiDaqMxCard():

    def __init__(self, device_name, logger=None):
        """Instantiate NI DAQ mx card
<<<<<<< HEAD
=======

>>>>>>> b143bc6e
        :device_name: (string) Name of NI DAQ mx card, as displayed in the measurement and automation explorer
        """

        # Device name
        self.dev = device_name

        # Log
        self.log = LogHandler(logger=logger)

        # Try to get infos of DAQ device to verify connection
        try:
            ni_daq_device = nidaqmx.system.device.Device(name=device_name)
            self.log.info(
                "Successfully connected to NI DAQ '{device_name}' (type: {product_type}) \n".format\
                    (device_name=ni_daq_device.name, product_type=ni_daq_device.product_type)
                )
<<<<<<< HEAD

=======
                
>>>>>>> b143bc6e
        # If failed, provide info about connected DAQs
        except nidaqmx.DaqError:
            # Get names of all connected NI DAQs
            ni_daqs_names = nidaqmx.system._collections.device_collection.\
                DeviceCollection().device_names
            self.log.error('NI DAQ {device_name} not found: \n'.format(device_name=device_name))
            self.log.error('Available {} NI DAQs: \n'.format(len(ni_daqs_names)))
            self.log.error('{}  \n'.format(ni_daqs_names))

    def get_channel_path(self, channel):
        return"{device_name}/{channel}".format\
            (device_name=self.dev, channel=channel)

    def set_ao_voltage(self, ao_channel, voltages):
        """Set analog output of NI DAQ mx card to series of voltages
<<<<<<< HEAD
=======

>>>>>>> b143bc6e
        :ao_channel: (string) Name of output channel (e.g. 'ao1', 'ao2')
        :voltages: (list of integers) list of volateges which will be output
        """

        # TODO: Understand the timing between ouput voltages (sample-wise?)
        channel = self.get_channel_path(ao_channel)

        with nidaqmx.Task() as task:
            task.ao_channels.add_ao_voltage_chan(channel)
            task.write(voltages, auto_start=True)<|MERGE_RESOLUTION|>--- conflicted
+++ resolved
@@ -11,10 +11,6 @@
 
     def __init__(self, device_name, logger=None):
         """Instantiate NI DAQ mx card
-<<<<<<< HEAD
-=======
-
->>>>>>> b143bc6e
         :device_name: (string) Name of NI DAQ mx card, as displayed in the measurement and automation explorer
         """
 
@@ -31,11 +27,7 @@
                 "Successfully connected to NI DAQ '{device_name}' (type: {product_type}) \n".format\
                     (device_name=ni_daq_device.name, product_type=ni_daq_device.product_type)
                 )
-<<<<<<< HEAD
 
-=======
-                
->>>>>>> b143bc6e
         # If failed, provide info about connected DAQs
         except nidaqmx.DaqError:
             # Get names of all connected NI DAQs
@@ -51,10 +43,6 @@
 
     def set_ao_voltage(self, ao_channel, voltages):
         """Set analog output of NI DAQ mx card to series of voltages
-<<<<<<< HEAD
-=======
-
->>>>>>> b143bc6e
         :ao_channel: (string) Name of output channel (e.g. 'ao1', 'ao2')
         :voltages: (list of integers) list of volateges which will be output
         """
