# -*- coding: utf-8 -*-

from pylabnet.hardware.ni_daqs.nidaqmx_card import NiDaqMxCard
from pylabnet.core.service_base import ServiceBase
from pylabnet.core.client_base import ClientBase


"""
This file contains the pylabnet Hardware module class for SDC20 Thorlabs shutter.

The shutter is triggered via a TTL signal from a NI DAQmx card

"""

class SC20Shutter():

    def __init__(self, device_name, output_channel, shutter_name, logger=None):
<<<<<<< HEAD
        """Instantiate Harware class for SC20 Thorlabs by instanciating NI DAQ card an assiging channel.
=======
        """Instantiate Harware class for SC20 Thorlabs by instanciating NI DAQ card and assiging channel
>>>>>>> 6c4b7123

        :device_name: (string) Name of NI DAQ mx card, as displayed in the measurement and automation explorer
        :ao_channel: (string)  Name of output channel where SC20 is connected(e.g. 'ao1', 'ao2')
        :shutter_name: ((string) Readable name of shutter (e.g. 'Collection Path')
        """

        # Retrieve member variables
        self.device_name = device_name
        self.output_channel = output_channel
        self.shutter_name = shutter_name
        self.log = logger

        # Instanciate NI DAQ
        self.daq = NiDaqMxCard(device_name=device_name, logger=logger)

        # Set AO to 0V
        self.daq.set_ao_voltage(self.output_channel, [0])

    # Raising edge opens shutter
    def open(self):
        self.daq.set_ao_voltage(self.output_channel, [5])
        self.log.info('Opened shutter {}  \n'.format(self.shutter_name))

    # Falling edge closes shutter
    def close(self):
        self.daq.set_ao_voltage(self.output_channel, [0])
        self.log.info('Closed shutter {}  \n'.format(self.shutter_name))

    def get_name(self):
        return self.shutter_name

class Service(ServiceBase):

    def exposed_open(self):
        return self._module.open()

    def exposed_close(self):
        return self._module.close()

    def exposed_get_name(self):
        return self._module.get_name()

class Client(ClientBase):
    def open(self):
        return self._service.exposed_open()

    def close(self):
        return self._service.exposed_close()

    def get_name(self):
        return self._service.exposed_get_name()<|MERGE_RESOLUTION|>--- conflicted
+++ resolved
@@ -15,11 +15,7 @@
 class SC20Shutter():
 
     def __init__(self, device_name, output_channel, shutter_name, logger=None):
-<<<<<<< HEAD
-        """Instantiate Harware class for SC20 Thorlabs by instanciating NI DAQ card an assiging channel.
-=======
         """Instantiate Harware class for SC20 Thorlabs by instanciating NI DAQ card and assiging channel
->>>>>>> 6c4b7123
 
         :device_name: (string) Name of NI DAQ mx card, as displayed in the measurement and automation explorer
         :ao_channel: (string)  Name of output channel where SC20 is connected(e.g. 'ao1', 'ao2')
