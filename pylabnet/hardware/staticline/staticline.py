--- conflicted
+++ resolved
@@ -61,10 +61,70 @@
         self.hardware_handler.set_value(value)
         self.log.info(f"Staticline {self.name} set to {value}.")
 
-<<<<<<< HEAD
     def get_name(self):
         return self.name
-=======
+
+class StaticLineHardwareHandler():
+
+    def _HDAWG_toggle(self, newval):
+        ''' Set DIO_bit to high or low
+
+        :newval: Either 0 or 1 indicating the new output state.
+        '''
+
+        # Set correct mode to manual
+        self.hardware_module.seti('dios/0/mode', 0)
+
+        # Get current DIO output integer.
+        current_output = self.hardware_module.geti('dios/0/output')
+
+        if newval == 0:
+            # E.g., for DIO-bit 3: 1111 .... 1110111
+            DIO_bit_bitshifted = ~(0b1 << self.DIO_bit)
+
+            # Binary AND generates new output.
+            new_output = current_output & DIO_bit_bitshifted
+
+        elif newval == 1:
+            # E.g., for DIO-bit 3: 0000 ... 0001000
+            DIO_bit_bitshifted = (0b1 << self.DIO_bit)
+
+            # Binary OR generates new output.
+            new_output = current_output | DIO_bit_bitshifted
+
+        self.hardware_module.seti('dios/0/output', new_output)
+
+    def _setup_HDWAGDriver(self, **kwargs):
+        ''' Setup a ZI HDAWG driver module to be used as a staticline toggle.
+
+        :DIO_bit: Which bit to toggle, in decimal notation.
+        '''
+
+        # Retrieve arguments from keyword argument dictionary.
+        DIO_bit = kwargs['DIO_bit']
+
+        # Drive 8-bit bus containing DIO_bit to be toggled.
+        # Note that the buses are enabled by using the decimal equivalent
+        # of a binary number indicating which bus is driven:
+        # 1101 = 11 corresponds to driving bus 1, 2, and 4.
+
+        if DIO_bit in range(8):
+            toggle_bit = 1  # 1000
+        elif DIO_bit in range(8, 16):
+            toggle_bit = 2  # 0100
+        elif DIO_bit in range(16, 24):
+            toggle_bit = 4  # 0010
+        elif DIO_bit in range(24, 32):
+            toggle_bit = 8  # 0001
+        else:
+            self.log.error(f"DIO_bit {DIO_bit} invalid, must be in range 0-31.")
+
+        self.DIO_bit = DIO_bit
+        self.log.info(f"DIO_bit {DIO_bit} successfully assigned to staticline {self.name}.")
+
+        # Read in current configuration of DIO-bus.
+        current_config = self.hardware_module.geti('dios/0/drive')
+
         # Set new configuration by using the bitwise OR.
         new_config = current_config | toggle_bit
         self.hardware_module.seti('dios/0/drive', new_config)
@@ -161,5 +221,4 @@
 
                 self.log.info(
                     f"Setup of staticline {name} using module {module_name} successful."
-                )
->>>>>>> 7d5e7bd8
+                )