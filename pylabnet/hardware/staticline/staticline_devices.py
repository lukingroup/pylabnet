from abc import ABC, abstractmethod

class StaticLineHardwareHandler(ABC):
    '''Handler connecting hardware class to StaticLine instance

    Main task of this instance is to define the device-specific function
    which should correspond to setting the staticline to high or low, and
    to set up the hardware accordingly.

    :hardware_client: (object)
        Hardware client to be used to toggle the staticline.
    :log: (object)
        Instance of loghandler.
    :name: (str)
        Name of StaticLine instance.
    :config: (dict)
            Contains parameters needed to setup the hardware as a staticline.
    '''

    def __init__(self, name, log, hardware_client, config):
        self.name = name
        self.log = log
        self.hardware_client = hardware_client
        self.hardware_name = str(hardware_client.__class__).split('.')[-2]
        self.config = config

        self.setup()
        self.log.info(
            f"Setup of staticline {name} using module {self.hardware_name} successful."
            )

    @abstractmethod
    def setup(self):
        '''Sets up the staticline functions (e.g. up/down) in terms of the
        device client function calls. This is an abstract method as each
        subclass implements its own version based on its own functions.
        '''
        pass


class HDAWG(StaticLineHardwareHandler):

    def _HDAWG_toggle(self, newval):
        ''' Set DIO_bit to high or low

        :newval: Either 0 or 1 indicating the new output state.
        '''

        # Set correct mode to manual
        self.hardware_client.seti('dios/0/mode', 0)

        # Get current DIO output integer.
        current_output = self.hardware_client.geti('dios/0/output')

        if newval == 0:
            # E.g., for DIO-bit 3: 1111 .... 1110111
            DIO_bit_bitshifted = ~(0b1 << self.DIO_bit)

            # Binary AND generates new output.
            new_output = current_output & DIO_bit_bitshifted

        elif newval == 1:
            # E.g., for DIO-bit 3: 0000 ... 0001000
            DIO_bit_bitshifted = (0b1 << self.DIO_bit)

            # Binary OR generates new output.
            new_output = current_output | DIO_bit_bitshifted

        self.hardware_client.seti('dios/0/output', new_output)

    def setup(self):
        ''' Setup a ZI HDAWG driver module to be used as a staticline toggle.

        :DIO_bit: Which bit to toggle, in decimal notation.
        '''

        # Retrieve arguments from keyword argument dictionary.
        DIO_bit = self.config['DIO_bit']

        # Drive 8-bit bus containing DIO_bit to be toggled.
        # Note that the buses are enabled by using the decimal equivalent
        # of a binary number indicating which bus is driven:
        # 1101 = 11 corresponds to driving bus 1, 2, and 4.

        if DIO_bit in range(8):
            toggle_bit = 1  # 1000
        elif DIO_bit in range(8, 16):
            toggle_bit = 2  # 0100
        elif DIO_bit in range(16, 24):
            toggle_bit = 4  # 0010
        elif DIO_bit in range(24, 32):
            toggle_bit = 8  # 0001
        else:
            self.log.error(f"DIO_bit {DIO_bit} invalid, must be in range 0-31.")

        self.DIO_bit = DIO_bit
        self.log.info(f"DIO_bit {DIO_bit} successfully assigned to staticline {self.name}.")

        # Read in current configuration of DIO-bus.
        current_config = self.hardware_client.geti('dios/0/drive')

        # Set new configuration by using the bitwise OR.
        new_config = current_config | toggle_bit
        self.hardware_client.seti('dios/0/drive', new_config)

        # Register up/down function.
        self.up = lambda: self._HDAWG_toggle(1)
        self.down = lambda: self._HDAWG_toggle(0)

        # Set correct mode to manual
        self.hardware_client.seti('dios/0/mode', 0)

class NiDaqMx(StaticLineHardwareHandler):

    def setup(self):
        '''Sets up the staticline functions (e.g. up/down) in terms of the
        device client function calls.
        '''

        # Retrieve arguments from configs, if not found apply default value.
        try:
            down_voltage = self.config['down_voltage']
        except KeyError:
            down_voltage = 0

        try:
            up_voltage = self.config['up_voltage']
        except KeyError:
            up_voltage = 3.3

        # Check if voltages are in bound.
        if not -10 <= down_voltage <= 10:
            self.log.error(f'Down voltage of {down_voltage} V is invalid, must be between -10 V and 10 V.')
        if not -10 <= up_voltage <= 10:
            self.log.error(f'Up voltage of {up_voltage} V is invalid, must be between -10 V and 10 V.')

        ao_output = self.config['ao_output']

        # Register up/down function.
        ao_output = self.config['ao_output']
        self.up = lambda: self.hardware_client.set_ao_voltage(ao_output, up_voltage)
        self.down = lambda: self.hardware_client.set_ao_voltage(ao_output, down_voltage)

        # Set voltage to down.
        self.down()

        # Log successfull setup.
        self.log.info(f"NiDaq {self.hardware_client.dev} output {ao_output} successfully assigned to staticline {self.name}.")

class Toptica(StaticLineHardwareHandler):

    def setup(self):
        '''Sets up the staticline functions (e.g. up/down) in terms of the
        device client function calls.
        '''

        self.up = self.hardware_client.turn_on
        self.down = self.hardware_client.turn_off
        self.log.info(f'Toptica DLC PRO successfully assigned to staticline {self.name}')

class AbstractDevice(StaticLineHardwareHandler):
<<<<<<< HEAD


=======
    
>>>>>>> af311405
    def setup(self):
        '''Sets up the staticline functions (e.g. up/down) in terms of the
        device client function calls.
        '''

        self.up = lambda: self.hardware_client.up_function(self.config["ch"])
        self.down = lambda: self.hardware_client.down_function(self.config["ch"])
        self.set_value = lambda value: self.hardware_client.set_value_function(value, self.config["ch"])

################################################################################

registered_staticline_modules = {
    'zi_hdawg':  HDAWG,
    'nidaqmx_card': NiDaqMx,
    'toptica': Toptica,
    'abstract': AbstractDevice,
    'abstract2': AbstractDevice
}<|MERGE_RESOLUTION|>--- conflicted
+++ resolved
@@ -159,12 +159,7 @@
         self.log.info(f'Toptica DLC PRO successfully assigned to staticline {self.name}')
 
 class AbstractDevice(StaticLineHardwareHandler):
-<<<<<<< HEAD
 
-
-=======
-    
->>>>>>> af311405
     def setup(self):
         '''Sets up the staticline functions (e.g. up/down) in terms of the
         device client function calls.
