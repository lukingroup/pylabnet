""" Initializes the logger + graphical display for launching pylabnet scripts """

import sys
import os
import time
from contextlib import closing
import copy
import ctypes
import re
from pylabnet.utils.logging.logger import LogService
from PyQt5 import QtWidgets, QtGui, QtCore
from datetime import datetime
from queue import Queue
import numpy as np

from pylabnet.utils.logging.logger import LogService
from pylabnet.network.core.generic_server import GenericServer
from pylabnet.network.core.client_base import ClientBase
from pylabnet.gui.pyqt.external_gui import Window, ParameterPopup
from pylabnet.network.client_server.external_gui import Service, Client
from pylabnet.utils.logging.logger import LogClient
from pylabnet.launchers.launcher import Launcher
from pylabnet.utils.helper_methods import (UnsupportedOSException, get_os, dict_to_str, load_config,
                                           remove_spaces, create_server, hide_console, get_dated_subdirectory_filepath,
                                           get_config_directory, load_device_config, launch_device_server, launch_script, get_ip)

if hasattr(QtCore.Qt, 'AA_EnableHighDpiScaling'):
    QtWidgets.QApplication.setAttribute(QtCore.Qt.AA_EnableHighDpiScaling, True)

if hasattr(QtCore.Qt, 'AA_UseHighDpiPixmaps'):
    QtWidgets.QApplication.setAttribute(QtCore.Qt.AA_UseHighDpiPixmaps, True)


class LaunchWindow(Window):
    """ Child class of GUI Window enabling killing of all servers """

    def __init__(self, app, controller, gui_template=None, run=True):
        """ Instantiates LaunchWindow

        :param app: GUI application
        :param controller: Controller object
        :param gui_template: (str) name of .ui file to use
        :param run: whether or not to run GUI on instantiation
        """

        super().__init__(app, gui_template=gui_template)
        self.controller = controller
        self.apply_stylesheet()
        self.buffer_terminal.setVisible(False)

    def closeEvent(self, event):
        """ Occurs when window is closed. Overwrites parent class method"""

        if not self.controller.proxy:
            self.controller.kill_servers()
        self.stop_button.setChecked(True)


class Controller:
    """ Class for log system controller """

    LOGGER_UI = 'logger_remote'
    GUI_NAME = 'logger_GUI'

    # When kept as None, random port numbers will be used
    # use these values to override and set manual port numbers if desired
    LOG_PORT = None
    GUI_PORT = None

    def __init__(self, proxy=False, master=False, staticproxy=False):
        """ Initializes launch control GUI """

        self.operating_system = get_os()
        self.app = QtWidgets.QApplication(sys.argv)
        self.app.setWindowIcon(
            QtGui.QIcon(os.path.join(os.path.dirname(os.path.realpath(__file__)), 'devices.ico'))
        )
        # Instantiate GUI application
        if self.operating_system == 'Windows':
            ctypes.windll.shell32.SetCurrentProcessExplicitAppUserModelID('pylabnet')

        self.main_window = LaunchWindow(self.app, self, gui_template=self.LOGGER_UI)
        self.main_window.stop_button.clicked.connect(self._kill)
        if self.operating_system not in ['Linux', 'Windows']:
            raise UnsupportedOSException
        try:
            if sys.argv[1] == '-m' or master:
                self.master = True
            else:
                self.master = False
        except IndexError:
            if master:
                self.master = True
            else:
                self.master = False

        try:
            if sys.argv[1] == '-p' or proxy:
                self.proxy = True
            else:
                self.proxy = False
        except IndexError:
            if proxy:
                self.proxy = True
            else:
                self.proxy = False

        try:
            if sys.argv[1] == '-sp' or staticproxy:
                self.staticproxy = True
            else:
                self.staticproxy = False
        except IndexError:
            if staticproxy:
                self.staticproxy = True
            else:
                self.staticproxy = False

        self.host = get_ip()
        self.update_index = 0

        # Retrieve static port info.
        if self.master:
            try:
                static_proxy_dict = load_config('static_proxy')
            except:
                print('No config found named static_proxy.json')
                time.sleep(10)
                raise
            self.log_port = static_proxy_dict['master_log_port']
            self.gui_port = static_proxy_dict['master_gui_port']
            hide_console()
        elif self.proxy:
            popup = ParameterPopup(
                host=str,
                log_port=str,
                gui_port=str
            )
            self.waiting_flag = True
            popup.parameters.connect(self.fill_parameters)
            while self.waiting_flag:
                self.app.processEvents()
        elif self.staticproxy:
            try:
                static_proxy_dict = load_config('static_proxy')
            except:
                print('No config found named static_proxy.json')
                time.sleep(10)
                raise
            self.host = static_proxy_dict['master_ip']
            self.log_port = static_proxy_dict['master_log_port']
            self.gui_port = static_proxy_dict['master_gui_port']
            self.proxy = True
            hide_console()
        else:
            self.log_port = self.LOG_PORT
            self.gui_port = self.GUI_PORT

        self.log_service = None
        self.log_server = None
        self.gui_client = None
        self.gui_logger = None
        self.gui_service = None
        self.gui_server = None
        self.client_list = {}
        self.port_list = {}
        self.script_list = {}
        self.client_data = {}
        self.disconnection = False
        self.debug = False
        self.debug_level = None
        self.autoscroll_off = False
        # date string is None if not logging to file, and gives today's date if logging to file.
        # For day-chopping purposes
        self.logfile_date_str = None
        self.filenamepath = None
        self.MAX_LOG_FILE_SIZE = 5000000 # 5MB
        self.last_seen_buffer = ""

        # setting selection mode for server list to multi-select
        self.main_window.client_list.setSelectionMode(QtWidgets.QAbstractItemView.ExtendedSelection)

    def fill_parameters(self, params):
        """ Called when parameters have been entered into a popup """

        self.host = params['host']
        self.log_port = params['log_port']
        self.gui_port = params['gui_port']
        self.waiting_flag = False

    def start_gui_server(self):
        """ Starts the launch controller GUI server, or connects to the server and updates GUI"""

        module_str = ''
        if self.proxy:
            module_str = '_proxy'
        # connect to the logger
        try:
            self.gui_logger = LogClient(
                host=self.host,
                port=self.log_port,
                module_tag=self.GUI_NAME + module_str,
                ui=self.LOGGER_UI
            )
        except ConnectionRefusedError:
            self.main_window.terminal.setText('Failed to connect to master. Shutting down')
            self.main_window.force_update()
            time.sleep(10)
            raise

        # Instantiate GUI server and update GUI with port details
        self.gui_service = Service()
        self.gui_service.assign_module(module=self.main_window)
        self.gui_service.assign_logger(logger=self.gui_logger)
        if self.gui_port is None:
            self.gui_server, self.gui_port = create_server(
                self.gui_service,
                logger=self.gui_logger,
                host=get_ip()
            )
            my_port = self.gui_port
            self.main_window.gui_label.setText(
                f'GUI Port: {my_port}'
            )
        elif self.proxy:
            self.gui_server, my_port = create_server(
                self.gui_service,
                logger=self.gui_logger,
                host=get_ip()
            )
            self.main_window.gui_label.setText(
                f'Master (Local) GUI Port: {self.gui_port} ({my_port})'
            )
        else:
            try:
                self.gui_server = GenericServer(
                    service=self.gui_service,
                    host=get_ip(),
                    port=self.gui_port
                )
                my_port = self.gui_port
                self.main_window.gui_label.setText(
                    f'GUI Port: {my_port}'
                )
            except ConnectionRefusedError:
                self.gui_logger.error(f'Failed to instantiate GUI Server at port {self.gui_port}')
                raise
        self.gui_server.start()
        self.gui_logger.update_data(data=dict(port=my_port))

        if self.proxy:
            # Connect to the GUI server
            try:
                self.gui_client = Client(host=self.host, port=self.gui_port)
            except ConnectionRefusedError:
                self.gui_logger.error(f'Failed to connect to GUI Server with IP address: {self.host}, '
                                      f'Port: {self:gui_port}')
                raise

            # Now update GUI to mirror clients
            self._copy_master()

            # Get the latest update index
            buffer = self.gui_client.get_text('buffer')
            try:
                self.update_index = int(re.findall(r'\d+', re.findall(r'!~\d+~!', buffer)[-1])[0])
            except IndexError:
                self.update_index = 0

            self.gui_service = Service()
            self.gui_service.assign_module(module=self.main_window)
            self.gui_service.assign_logger(logger=self.gui_logger)

        else:

            # Update internal attributes and add to list of log clients
            self.client_list[self.GUI_NAME] = QtWidgets.QListWidgetItem(self.GUI_NAME)
            self.port_list[self.GUI_NAME] = [port for port in self.log_server._server.clients][0]
            self.main_window.client_list.addItem(self.client_list[self.GUI_NAME])
            self.client_list[self.GUI_NAME].setToolTip(dict_to_str(self.log_service.client_data[self.GUI_NAME]))
            self.client_data[self.GUI_NAME + module_str] = self.log_service.client_data[self.GUI_NAME]

    def update_terminal(self, text):
        """ Updates terminal output on GUI """

        self.main_window.terminal.append(text)
        if not self.autoscroll_off:
            try:
                self.main_window.terminal.moveCursor(QtGui.QTextCursor.End)
            except TypeError:
                pass
        # Update buffer terminal
        buffer_str = f'!~{self.update_index}~!{text}'
        self.main_window.buffer_terminal.append(buffer_str)
        self.update_index += 1

    def check_disconnection(self, text):
        """ Checks if a client has disconnected and raises a flag if so"""

        if 'Client disconnected' in text or self.disconnection:
            self.disconnection = True

    def disconnect(self):
        """ Handles case where client has disconnected """

        to_del = [client for (client, port) in self.port_list.items() if port not in self.log_server._server.clients]
        for client in to_del:
            print('[INFO] {} disconnected at {}'.format(client, time.strftime("%Y-%m-%d, %H:%M:%S", time.gmtime())))
            self.main_window.client_list.takeItem(self.main_window.client_list.row(self.client_list[client]))
            del self.client_list[client]
            del self.port_list[client]
            del self.log_service.client_data[client]
            del self.client_data[client]
            self.disconnection = False

    def update_connection(self):
        """ Checks if new/updated connections have been made and updates accordingly"""

        # Figure out ports/clients to add
        port_to_add = [port for port in self.log_server._server.clients if port not in self.port_list.values()]
        client_to_add = [client for client in self.log_service.client_data if client not in self.client_list]

        # Add client and update relevant directories + GUI
        if len(client_to_add) > 0:
            client = client_to_add[0]
            self.client_list[client] = QtWidgets.QListWidgetItem(client)
            self.main_window.client_list.addItem(self.client_list[client])
            try:
                self.main_window.client_list.moveCursor(QtGui.QTextCursor.End)
            except TypeError:
                pass
            self.client_list[client].setToolTip(dict_to_str(self.log_service.client_data[client]))
            if len(port_to_add) > 0:
                self.port_list[client] = port_to_add[0]
            self.client_data[client] = self.log_service.client_data[client]

        # Check for updates to client data
        while len(self.log_service.data_updated) > 0:
            self.client_list[self.log_service.data_updated[0]].setToolTip(
                dict_to_str(self.log_service.client_data[self.log_service.data_updated[0]])
            )
            del self.log_service.data_updated[0]

    def start_logger(self):
        """ Starts the log server """

        self.log_service = LogService()
        if self.LOG_PORT is None and not self.master:
            self.log_server, self.log_port = create_server(
                self.log_service,
                host=get_ip()
            )
        else:
            try:
                self.log_server = GenericServer(
                    service=self.log_service,
                    host=get_ip(),
                    port=self.log_port
                )
            except ConnectionRefusedError:
                print(f'Failed to insantiate Log Server at port {self.LOG_PORT}')
                raise
        self.log_server.start()

        self.log_service.logger.info('log service succesfully started')

    def initialize_gui(self):
        """ Initializes basic GUI display """

        ip_str, ip_str_2, log_str = '', '', ''
        if self.master:
            self.main_window.setWindowTitle('Launch Control (Master)')
        if self.proxy:
            if self.staticproxy:
                self.main_window.setWindowTitle('Launch Control (Staticproxy)')
            else:
                self.main_window.setWindowTitle('Launch Control (Proxy)')
            ip_str = 'Master (Local) '
            ip_str_2 = f' ({get_ip()})'
            log_str = 'Master'
        self.main_window.ip_label.setText(
            f'{ip_str}IP Address: {self.host}' + ip_str_2
        )
        self.main_window.logger_label.setText(f'{log_str} Logger Port: {self.log_port}')

        if self.proxy:
            self.main_window.terminal.setText('Connected to master Log Server. \n')
        self.main_window.terminal.setText('Log messages will be displayed below \n')
        self.main_window.buffer_terminal.document().setMaximumBlockCount(1000)

        # Assign widgets for remote access
        self.main_window.assign_container('client_list', 'clients')
        self.main_window.assign_label('buffer_terminal', 'buffer')
        self.main_window.assign_event_button('debug_radio_button', 'debug')

        # Hide some buttons
        self.main_window.file_viewer.setHidden(True)
        self.main_window.logfile_status_button.setHidden(True)
        self.main_window.debug_label.setHidden(True)
        self.main_window.debug_comboBox.setHidden(True)
        self.main_window.logfile_status_button.setHidden(True)
        self.main_window.log_previous.setHidden(True)
        self.main_window.logfile_status_indicator.setEnabled(False)

        # Configure list of scripts to run and clicking actions
        self._load_scripts()
        self._configure_clicks()
        self._configure_client_search()
        self._configure_lab_name_select()
        self._configure_debug()
        self._configure_debug_combo_select()
        self._configure_logfile()
        self._configure_logging()
        self._configure_autoscroll_off()

        self.main_window.force_update()

    def update_proxy(self, new_msg):
        """ Updates the proxy with new content using the buffer terminal continuously"""

        # Remove the !~ bookmark from the message
        self.main_window.terminal.append(re.sub(r'!~\d+~!', '', new_msg))
        if not self.autoscroll_off:
            try:
                self.main_window.terminal.moveCursor(QtGui.QTextCursor.End)
            except TypeError:
                pass

        # New update index is the last !~ index found in the message
        indices_found = re.findall(r'!~\d+~!', new_msg)
        if len(indices_found) != 0:
            self.update_index = int(re.findall(r'\d+', indices_found[-1])[0])
        else:
            self.update_index = None

    def kill_servers(self):
        """ Kills all servers connected to the logger, including the Log GUI and Log Server"""

        client_data = copy.deepcopy(self.client_data)
        del client_data['logger_GUI']

        for server_data in client_data.values():
            if 'port' in server_data:
                stop_client = ClientBase(host=server_data['ip'], port=server_data['port'])
                stop_client.close_server()
        self.gui_server.stop()
        self.log_server.stop()

    def update(self, text):
        """ Runs an update when new text comes through """

        self.main_window.configure_widgets()
        self.main_window.update_widgets()

        #Check for disconnection events
        self.check_disconnection(text)

        # Handle new connections
        self.update_connection()

        # Update terminal
        self.update_terminal(text)

        # Chop log file if date has changed
        self.chop_log_file()

        if self.disconnection:
            self.disconnect()

    def chop_log_file(self):
        """ Checks if date has changed, and chops logfile accordingly"""

        if self.logfile_date_str is not None:
            # if date has changed, move to new log file with new date
            if self.logfile_date_str != datetime.now().strftime("%Y_%m_%d"):
                self.log_service.logger.info('Starting new logging file!')
                self.start_stop_logging(master_log=True)
            if os.stat(self.filenamepath).st_size > self.MAX_LOG_FILE_SIZE:
                self.log_service.logger.info('Starting new logging file!')
                self.start_stop_logging(master_log=True)

    def _configure_client_search(self):
        self.main_window.client_search.textChanged.connect(self._update_displayed_client_list)

    def _configure_lab_name_select(self):
        self.main_window.lab_name_select.currentIndexChanged.connect(self._update_displayed_client_list)

    def _configure_clicks(self):
        """ Configures what to do upon clicks """

        self.main_window.close_server.pressed.connect(self._stop_server)

    def _update_displayed_client_list(self):

        search_str = self.main_window.client_search.text()
        lab_name = self.main_window.lab_name_select.currentText()

        clients = self.gui_client.get_container_info('clients')

        self.main_window.client_list.clear()
        self.client_list.clear()

        if lab_name == "ALL LABS": # if ALL LABS is selected, don't filter by lab name
            if search_str != "":
                for client, info in clients.items():
                    self.client_list[client] = QtWidgets.QListWidgetItem(client)
                    # look for clients that have name or ip address containing search string
                    if search_str in client or search_str in self.client_data[client]['ip']:
                        self.main_window.client_list.addItem(self.client_list[client])
                    self.client_list[client].setToolTip(info)
            else: # if search string is empty, don't use it to filter clients
                for client, info in clients.items():
                    self.client_list[client] = QtWidgets.QListWidgetItem(client)
                    self.main_window.client_list.addItem(self.client_list[client])
                    self.client_list[client].setToolTip(info)

        else: # filter by lab name
            if search_str != "":
                for client, info in clients.items():
                    self.client_list[client] = QtWidgets.QListWidgetItem(client)
                    # look for clients that have name or ip address containing search string, and that have the selected lab name
                    if (search_str in client or search_str in self.client_data[client]['ip']) and (self.client_data[client]['lab_name'] == lab_name):
                        self.main_window.client_list.addItem(self.client_list[client])
                    self.client_list[client].setToolTip(info)
            else: # if search string is empty, don't use it to filter clients
                for client, info in clients.items():
                    self.client_list[client] = QtWidgets.QListWidgetItem(client)
                    # look for clients that have the selected lab name
                    if self.client_data[client]['lab_name'] == lab_name:
                        self.main_window.client_list.addItem(self.client_list[client])
                    self.client_list[client].setToolTip(info)


    def _stop_server(self):
        """ Stops the highlighted server, if applicable """

        # Retrieve all selected servers.
        clients_to_stop = [client.text() for client in self.main_window.client_list.selectedItems()]

        for client_to_stop in clients_to_stop:
            server_data = self.client_data[client_to_stop]
            if 'port' in server_data:
                try:
                    stop_client = ClientBase(host=server_data['ip'], port=server_data['port'])
                    stop_client.close_server()
                except:
                    self.gui_logger.warn(
                        f'Failed to shutdown server {client_to_stop}'
                        f'on host: {server_data["ip"]}, port: {server_data["port"]}'
                    )
                    self.gui_logger.info('Attempting to remove from LogClients manually')
                    self._close_dangling(client_to_stop)
            else:
                self._close_dangling(client_to_stop)

    def _close_dangling(self, client_to_stop):

        # Cannot connect to the server and close, must remove.
        # WARNING: might result in dangling threads

        try:
            client_port_to_stop = self.port_list[client_to_stop]
            port_found = True
        except KeyError:
            port_found = False

        if port_found and client_port_to_stop in self.log_server._server.clients:
            c = self.port_list[client_to_stop]
            c.close()
            closing(c)
            self.log_server._server.clients.discard(c)
            self.main_window.client_list.takeItem(self.main_window.client_list.row(self.client_list[client_to_stop]))
            del self.port_list[client_to_stop]
            del self.client_list[client_to_stop]
            del self.log_service.client_data[client_to_stop]
            del self.client_data[client_to_stop]
            self.gui_logger.info(f'Client disconnected: {client_to_stop}')

        # If we can't find the client connected to the server, just remove it
        else:
            self.gui_logger.warn(f'No matching client connected to LogServer: {client_to_stop}')
            try:

                # The following two member variables don't exist for a proxy.
                if not self.proxy:
                    self.main_window.client_list.takeItem(self.main_window.client_list.row(self.client_list[client_to_stop]))
                    del self.port_list[client_to_stop]
                    del self.log_service.client_data[client_to_stop]
                    del self.client_list[client_to_stop]
                    del self.client_data[client_to_stop]
                else:
                    self.gui_client.remove_client_list_entry(client_to_stop)
                self.gui_logger.info(f'Hard kill of {client_to_stop} successfull.')

            except:
                pass

    def _device_clicked(self, index):
        """ Configures behavior for device double click

        :param index: (QModelIndex) index of file clicked on
        """

        # clear the client search bar and display all clients
        self.main_window.client_search.setText("")
        #self._search_clients()

        filepath = self.main_window.devices.model().filePath(index)

        # Check if it is an actual config file
        if not os.path.isdir(filepath):

            # Find the name of the server and device config file
            device_server = os.path.basename(os.path.dirname(filepath))
            device_config = os.path.basename(filepath)[:-5]

            self.gui_logger.info(f'Launching device {device_server} '
                                 f'with configuration {device_config}')

            # Initial configurations: All flags down.
            server_debug_flag = '0'

            # Raise flags if selected in combobox
            if self.debug and self.debug_level == "pylabnet_server":
                server_debug_flag = '1'

            server_port = np.random.randint(1024, 49151)
            launch_device_server(
                server=device_server,
                dev_config=device_config,
                log_ip=self.host,
                log_port=self.log_port,
                server_port=server_port,
                debug=server_debug_flag,
                logger=self.gui_logger
            )

    def _script_clicked(self, index):
        """ Configures behavior for script double click

        :param index: (QModelIndex) index of file clicked on
        """

        # clear the client search bar and display all clients
        self.main_window.client_search.setText("")
        #self._search_clients()

        filepath = self.main_window.scripts.model().filePath(index)

        # Check if it is an actual config file
        if not os.path.isdir(filepath):

            # Find the name of the config file
            script_name = os.path.basename(os.path.dirname(filepath))
            script_config = os.path.basename(filepath)[:-5]

            self.gui_logger.info(f'Launching device {script_name} '
                                 f'with configuration {script_config}')

            # Initial configurations: All flags down.
            debug_flag, server_debug_flag = '0', '0'

            # Raise flags if selected in combobox
            if self.debug:
                if self.debug_level == "launcher":
                    debug_flag = '1'
                elif self.debug_level == "pylabnet_server":
                    server_debug_flag = '1'

            # # Build client list cmdline arg
            # client_index = 1
            # bash_cmd = ''
            # for client in self.client_list:
            #     bash_cmd += ' --client{} {} --ip{} {}'.format(
            #         client_index, remove_spaces(client), client_index, self.client_data[client]['ip']
            #     )

            #     # Add device ID of client's corresponding hardware, if applicable
            #     if 'device_id' in self.client_data[client]:
            #         bash_cmd += ' --device_id{} {}'.format(client_index, self.client_data[client]['device_id'])

            #     # Add port of client's server, if applicable
            #     if 'port' in self.client_data[client]:
            #         bash_cmd += ' --port{} {}'.format(client_index, self.client_data[client]['port'])

            #     # If this client has relevant .ui file, pass this info
            #     if 'ui' in self.client_data[client]:
            #         bash_cmd += ' --ui{} {}'.format(client_index, self.client_data[client]['ui'])

<<<<<<< HEAD
                # Add lab name, if applicable
                if 'lab_name' in self.client_data[client]:
                    bash_cmd += ' --lab_name{} {}'.format(client_index, self.client_data[client]['lab_name'])
                else:
                    bash_cmd += ' --lab_name{} {}'.format(client_index, 'NO_LAB')

                client_index += 1
=======
            #     client_index += 1
>>>>>>> 7843f521

            launch_script(
                script=script_name,
                config=script_config,
                log_ip=self.host,
                log_port=self.log_port,
                debug_flag=debug_flag,
                server_debug_flag=server_debug_flag,
                num_clients=len(self.client_list),
                logger=self.gui_logger
            )

    def _load_scripts(self):
        """ Loads all relevant scripts/devices from filesystem"""

        # Load scripts with configuraitons
        script_dir = os.path.join(get_config_directory(), 'scripts')
        if os.path.isdir(script_dir):
            model = QtWidgets.QFileSystemModel()
            model.setRootPath(script_dir)
            self.main_window.scripts.setModel(model)
            self.main_window.scripts.setRootIndex(model.index(script_dir))
            self.main_window.scripts.hideColumn(1)
            self.main_window.scripts.hideColumn(2)
            self.main_window.scripts.hideColumn(3)
        self.main_window.scripts.doubleClicked.connect(self._script_clicked)

        # Load device config files
        device_dir = os.path.join(get_config_directory(), 'devices')
        if os.path.isdir(device_dir):
            model = QtWidgets.QFileSystemModel()
            model.setRootPath(device_dir)
            self.main_window.devices.setModel(model)
            self.main_window.devices.setRootIndex(model.index(device_dir))
            self.main_window.devices.hideColumn(1)
            self.main_window.devices.hideColumn(2)
            self.main_window.devices.hideColumn(3)
        self.main_window.devices.doubleClicked.connect(self._device_clicked)

    def _copy_master(self):
        """ Updates the GUI to copy the GUI of the master GUI server """

        # Get a dictionary of all client names and tooltip info
        clients = self.gui_client.get_container_info('clients')

        # Update the proxy GUI to reflect the client list of the main GUI
        for client, info in clients.items():
            self.client_list[client] = QtWidgets.QListWidgetItem(client)
            self.main_window.client_list.addItem(self.client_list[client])
            self.client_list[client].setToolTip(info)

            # Add client data
            self.client_data[client] = {}
            if 'ip: ' in info:
                self.client_data[client]['ip'] = info.split('ip: ')[1].split('\n')[0]
            if 'timestamp: ' in info:
                self.client_data[client]['timestamp'] = info.split('timestamp: ')[1].split('\n')[0]
            if 'ui: ' in info:
                self.client_data[client]['ui'] = info.split('ui: ')[1].split('\n')[0]
            if 'port: ' in info:
                self.client_data[client]['port'] = info.split('port: ')[1].split('\n')[0]
            if 'device_id: ' in info:
                self.client_data[client]['device_id'] = info.split('device_id: ')[1].split('\n')[0]
            if 'lab_name: ' in clients[client]:
                self.client_data[client]['lab_name'] = clients[client].split('lab_name: ')[1].split('\n')[0]
            else: # if no lab name is specified
                self.client_data[client]['lab_name'] = "NO_LAB"

    def _pull_connections(self):
        """ Updates the proxy's client list """

        # Get a dictionary of all client names and tooltip info
        clients = self.gui_client.get_container_info('clients')

        # Update the proxy GUI to reflect the client list of the main GUI
        add_clients = list(set(clients.keys()) - set(self.client_list.keys()))
        remove_clients = list(set(self.client_list.keys()) - set(clients.keys()))
        other_clients = list(set(clients.keys()) - set(add_clients) - set(remove_clients))

        # Add clients
        for client in add_clients:
            self.client_list[client] = QtWidgets.QListWidgetItem(client)
            self.main_window.client_list.addItem(self.client_list[client])
            self.client_list[client].setToolTip(clients[client])

            # Add client data
            self.client_data[client] = {}
            print('Client: ' + client)
            if 'ip: ' in clients[client]:
                self.client_data[client]['ip'] = clients[client].split('ip: ')[1].split('\n')[0]
            if 'timestamp: ' in clients[client]:
                self.client_data[client]['timestamp'] = clients[client].split('timestamp: ')[1].split('\n')[0]
            if 'ui: ' in clients[client]:
                self.client_data[client]['ui'] = clients[client].split('ui: ')[1].split('\n')[0]
            if 'port: ' in clients[client]:
                self.client_data[client]['port'] = clients[client].split('port: ')[1].split('\n')[0]
            if 'device_id: ' in clients[client]:
                self.client_data[client]['device_id'] = clients[client].split('device_id: ')[1].split('\n')[0]
            if 'lab_name: ' in clients[client]:
                self.client_data[client]['lab_name'] = clients[client].split('lab_name: ')[1].split('\n')[0]
            else: # if no lab name is specified
                self.client_data[client]['lab_name'] = "NO_LAB"

        # Remove clients
        for client in remove_clients:
            self.main_window.client_list.takeItem(self.main_window.client_list.row(self.client_list[client]))
            del self.client_list[client]

        # Update any other changes
        for client in other_clients:
            if self.client_list[client].toolTip() != clients[client]:
                self.client_list[client].setToolTip(clients[client])
                if 'ip: ' in clients[client]:
                    self.client_data[client]['ip'] = clients[client].split('ip: ')[1].split('\n')[0]
                if 'timestamp: ' in clients[client]:
                    self.client_data[client]['timestamp'] = clients[client].split('timestamp: ')[1].split('\n')[0]
                if 'ui: ' in clients[client]:
                    self.client_data[client]['ui'] = clients[client].split('ui: ')[1].split('\n')[0]
                if 'port: ' in clients[client]:
                    self.client_data[client]['port'] = clients[client].split('port: ')[1].split('\n')[0]
                if 'device_id: ' in clients[client]:
                    self.client_data[client]['device_id'] = clients[client].split('device_id: ')[1].split('\n')[0]
                if 'lab_name: ' in clients[client]:
                    self.client_data[client]['lab_name'] = clients[client].split('lab_name: ')[1].split('\n')[0]
                else: # if no lab name is specified
                    self.client_data[client]['lab_name'] = "NO_LAB"

    def _configure_autoscroll_off(self):
        self.main_window.autoscroll_off_check.toggled.connect(self._update_autoscroll_setting)

    # Defines what to do if debug radio button is clicked.
    def _configure_debug(self):
        self.main_window.debug_radio_button.toggled.connect(self._update_debug_settings)

    def _configure_logging(self):
        """ Defines what to do if the Start/Stop Logging button is clicked """
        self.main_window.logfile_status_button.toggled.connect(lambda: self.start_stop_logging(master_log=False))

    def _configure_logfile(self):
        """ Defines what to do if the logfile radio button is clicked """
        self.main_window.log_file_button.toggled.connect(self._update_logfile_status)

    # Defines what to do if combobox is changed.
    def _configure_debug_combo_select(self):
        self.main_window.debug_comboBox.currentIndexChanged.connect(self._update_debug_level)

    def _update_debug_settings(self):
        if self.main_window.debug_radio_button.isChecked():
            self.debug = True

            # Enable and show combobox.
            self.main_window.debug_comboBox.setEnabled(True)
            self.main_window.debug_label.setHidden(False)
            self.main_window.debug_comboBox.setHidden(False)

        else:
            self.debug = False
            # Disable and hide combobox.
            self.main_window.debug_comboBox.setEnabled(False)
            self.main_window.debug_label.setHidden(True)
            self.main_window.debug_comboBox.setHidden(True)

        # Update debug level.
        self._update_debug_level()

    def _update_logfile_status(self):
        """ Updates the status of whether or not we are using a logfile """
        if self.main_window.log_file_button.isChecked():

            # Enable and show file browser
            self.main_window.file_viewer.setEnabled(True)
            self.main_window.file_viewer.setHidden(False)
            self.main_window.logfile_status_button.setEnabled(True)
            self.main_window.logfile_status_button.setHidden(False)
            self.main_window.log_previous.setEnabled(True)
            self.main_window.log_previous.setHidden(False)

            # Assign a file system model if we're not already logging
            if not self.main_window.logfile_status_button.isChecked():
                model = QtWidgets.QFileSystemModel()
                model.setRootPath(QtCore.QDir.rootPath())
                self.main_window.file_viewer.setModel(model)
                self.main_window.file_viewer.setRootIndex(model.index(QtCore.QDir.homePath()))
                self.main_window.file_viewer.setColumnWidth(0, 200)

        else:

            # Disable and hide file browser
            self.main_window.file_viewer.setHidden(True)
            self.main_window.file_viewer.setEnabled(False)
            self.main_window.logfile_status_button.setHidden(True)
            self.main_window.logfile_status_button.setEnabled(False)
            self.main_window.log_previous.setEnabled(False)
            self.main_window.log_previous.setHidden(True)

    def _update_debug_level(self, i=0):
        # Set debug level according to combo-box selection.
        # Levels are:
        # pylabnet_server, pylabnet_gui, launcher
        self.debug_level = self.main_window.debug_comboBox.currentText()

    def _update_autoscroll_setting(self):
        if self.main_window.autoscroll_off_check.isChecked():
            self.autoscroll_off = True
        else:
            self.autoscroll_off = False

    def _kill(self):
        """ Kills launch control and all child servers if master """

        if not self.proxy:
            self.kill_servers()

        self.main_window.close()

    def start_stop_logging(self, master_log=False):
        """ Starts or stops logging to file depending on situation

        :master_log: (bool) If True, this function is called as initial setup function of
            filesaving for the master launch control. In this case a log path as specified
            in the config file is chosen.
        """

        # check if there's already an open log file and close it
        if self.logfile_date_str is not None:
            self.log_service.stop_latest_logfile()

        if self.main_window.logfile_status_button.isChecked() or master_log:

            date_str = datetime.now().strftime("%Y_%m_%d")
            time_str = datetime.now().strftime("%H_%M_%S")

            # Actually start logging
            filename = f'logfile_{time_str}'

            # Get logging file from json.
            filepath = None
            if master_log:
                try:
                    config_dict = load_config('static_proxy')
                    filepath = config_dict['logger_path']
                except:
                    self.main_window.terminal.setText('Critical error: '
                                                      'no logger_path found in static_proxy.json')
                    self.main_window.force_update()
                    time.sleep(10)
                    raise
            # Or from filepath selector.
            else:
                filepath = self.main_window.file_viewer.model().filePath(
                    self.main_window.file_viewer.selectionModel().currentIndex()
                )

            try:
                self.log_service.add_logfile(
                    name=filename,
                    dir_path=filepath
                )
            except Exception as error_msg:
                print(f'Failed to start logging to file {os.path.join(filepath, filename)}.\n{error_msg}')

            self.log_service.logger.info(f'Started logging to file {os.path.join(filepath, filename)}.')

            # Change button color and text
            self.main_window.logfile_status_button.setStyleSheet("background-color: red")
            self.main_window.logfile_status_button.setText('Stop logging to file')
            self.main_window.logfile_status_indicator.setChecked(True)

            # Add previous text to logfile
            if self.main_window.log_previous.isChecked():
                self.log_service.logger.info(
                    f'Previous log terminal content: \n{self.main_window.terminal.toPlainText()}'
                    f'\n---------------------------'
                )

            # Pass current date of logfile for day-chopping purposes
            self.logfile_date_str = date_str

            # pass log file name and path to access filesize for chopping purposes
            self.filenamepath = config_dict['logger_path'] + '\\' + date_str[:4] + '\\' + date_str[5:7] + '\\' + date_str[8:] + '\\logfile_' + time_str

        else:

            # Change button color and text
            self.main_window.logfile_status_button.setStyleSheet("background-color: green")
            self.main_window.logfile_status_button.setText('Start logging to file')
            self.main_window.logfile_status_indicator.setChecked(False)

            # Actually stop logging
            self.log_service.stop_latest_logfile()

            # Set date string to None so that logfile does not get updated anymore
            self.logfile_date_str = None


class WriteStream:
    """ Wrapper for sys.stdout to pipe to gui """

    def __init__(self, queue):
        self.queue = queue

    def write(self, text):
        self.queue.put(text)


class UpdateReceiver(QtCore.QObject):
    """ Process to run in separate thread to monitor for logger updates"""

    update_signal = QtCore.pyqtSignal(str)

    def __init__(self, queue, *args, **kwargs):
        QtCore.QObject.__init__(self, *args, **kwargs)
        self.queue = queue

    @QtCore.pyqtSlot()
    def run(self):
        while True:
            text = self.queue.get()
            self.update_signal.emit(text)


class ProxyUpdater(QtCore.QObject):
    """ Process to run in separate thread to synchronize proxy GUI """

    update_signal = QtCore.pyqtSignal(str)

    def __init__(self, controller, *args, **kwargs):
        QtCore.QObject.__init__(self, *args, **kwargs)
        self.controller = controller

    @QtCore.pyqtSlot()
    def run(self):
        while True:
            time.sleep(0.001)

            # Check clients and update
            self.controller._pull_connections()

            # Get buffer terminal
            buffer_terminal = self.controller.gui_client.get_text('buffer')

            # Get the list of all bookmarks that exist in the buffer
            bookmark_list = re.findall(r'!~\d+~!', buffer_terminal)

            # Find the first bookmark in the buffer
            if len(bookmark_list) > 0:
                first_index = int(re.findall(r'\d+', bookmark_list[0])[0])

            # If the buffer has no bookmarks, it means the entire buffer is
            # filled with an extremely long message.
            else:
                first_index = None

            ####

            # If this new buffer has no indices, it could be:
            # (1) the buffer has not changed from before, if so do nothing.
            # (2) the buffer has changed, but since there are no bookmarks for
            # reference, we have no choice but to dump the entire buffer.
            if first_index is None:

                # No change from before. Need to do this to check for no change
                # since no bookmarks are present for reference.
                if buffer_terminal == self.controller.last_seen_buffer:
                    new_msg = ""

                # The buffer changed, we dump the entire buffer.
                else:
                    new_msg = buffer_terminal
                    new_msg += "\n\n ----------\nDumping entire buffer as no index was found in current buffer.\n"
                    new_msg += "MESSAGES MAY HAVE BEEN OMITTED DUE TO EXCESSIVE LOGS\n---------- \n\n"

            # There exists an index in the current buffer.
            else:

                # Parse buffer terminal to get part of the message that is new.
                # This is indicated by the bookmark with the update index incremented by 1.
                if self.controller.update_index is not None:

                    # Exclude last character as it some sort of whitespace
                    new_msg = buffer_terminal[buffer_terminal.rfind(f'!~{self.controller.update_index+1}~!'):-1]

                    # If no new messages, it means either
                    # (1) there is just nothing to update (i.e. update_index+1 doesn't exist)
                    # (2) there has been too many logs and the bookmark we are looking for has already been
                    #     ejected out of the buffer
                    if new_msg == "":
                        # If the buffer is ahead of our expected next-index,
                        # we dump the entire buffer as our new message.
                        if first_index > (self.controller.update_index + 1):

                            new_msg = buffer_terminal
                            new_msg += "\n\n ----------\nDumping entire buffer as index found in current buffer exceeded our last update's index.\n"
                            new_msg += "MESSAGES MAY HAVE BEEN OMITTED DUE TO EXCESSIVE LOGS\n---------- \n\n"

                        # If the index present is <= our update index,
                        # it means that there is no new message to update.
                        else:
                            pass

                # update_index being None means the previous buffer did not contain any
                # indices so we have no idea what the latest index is, so we just
                # output everything that appears after the first index (which we know exists).
                else:
                    new_msg = buffer_terminal[buffer_terminal.rfind(f'!~{first_index}~!'):-1]
                    new_msg += "\n\n ----------\nPrevious buffer did not contain an index, contiuing from next received index.\n"
                    new_msg += "MESSAGES MAY HAVE BEEN OMITTED DUE TO EXCESSIVE LOGS\n---------- \n\n"

            # If we have a new message to add, add it
            if new_msg != '':
                self.update_signal.emit(new_msg)

            self.controller.last_seen_buffer = buffer_terminal


def main():
    """ Runs the launch controller """

    hide_console()
    log_controller = Controller()
    run(log_controller)


def main_proxy():
    """ Runs the launch controller overriding commandline arguments in proxy mode """

    log_controller = Controller(proxy=True)
    run(log_controller)


def main_master():
    """ Runs the launch controller overriding commandline arguments in master mode """

    log_controller = Controller(master=True)
    run(log_controller)


def main_staticproxy():
    """ Runs the launch controller overriding commandline arguments in staticproxy mode """

    log_controller = Controller(staticproxy=True)
    run(log_controller)


def run(log_controller):
    """ Runs the launch controller once a Controller is instantiated"""

    # Refresh thread
    update_thread = QtCore.QThread()

    if log_controller.proxy:

        # Set up GUI
        log_controller.initialize_gui()
        log_controller.start_gui_server()

        # Set up update thread
        updater = ProxyUpdater(log_controller)
        updater.update_signal.connect(log_controller.update_proxy)

    else:
        # Redirect sys.stdout to queue
        queue = Queue()
        sys.stdout = WriteStream(queue)

        # Instantiate GUI
        log_controller.start_logger()
        log_controller.initialize_gui()
        log_controller.start_gui_server()

        # Start logging os in master mode
        if log_controller.master:
            log_controller.start_stop_logging(master_log=True)

        # Start thread to listen for updates
        updater = UpdateReceiver(queue)
        updater.update_signal.connect(log_controller.update)

    updater.moveToThread(update_thread)
    update_thread.started.connect(updater.run)
    update_thread.start()
    log_controller.app.exec_()


if __name__ == '__main__':
    main()<|MERGE_RESOLUTION|>--- conflicted
+++ resolved
@@ -687,17 +687,7 @@
             #     if 'ui' in self.client_data[client]:
             #         bash_cmd += ' --ui{} {}'.format(client_index, self.client_data[client]['ui'])
 
-<<<<<<< HEAD
-                # Add lab name, if applicable
-                if 'lab_name' in self.client_data[client]:
-                    bash_cmd += ' --lab_name{} {}'.format(client_index, self.client_data[client]['lab_name'])
-                else:
-                    bash_cmd += ' --lab_name{} {}'.format(client_index, 'NO_LAB')
-
-                client_index += 1
-=======
             #     client_index += 1
->>>>>>> 7843f521
 
             launch_script(
                 script=script_name,
