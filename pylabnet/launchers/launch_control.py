--- conflicted
+++ resolved
@@ -18,11 +18,7 @@
 from pylabnet.utils.logging.logger import LogService
 from pylabnet.network.core.generic_server import GenericServer
 from pylabnet.network.core.client_base import ClientBase
-<<<<<<< HEAD
-from pylabnet.gui.pyqt.external_gui import Window, ParameterPopup
-=======
 from pylabnet.gui.pyqt.external_gui import Window, ParameterPopup, LaunchControl_Confluence_Handler, warning_popup
->>>>>>> 6e5a8400
 from pylabnet.network.client_server.external_gui import Service, Client
 from pylabnet.utils.logging.logger import LogClient
 from pylabnet.launchers.launcher import Launcher
@@ -288,13 +284,10 @@
             self.client_list[self.GUI_NAME].setToolTip(dict_to_str(self.log_service.client_data[self.GUI_NAME]))
             self.client_data[self.GUI_NAME + module_str] = self.log_service.client_data[self.GUI_NAME]
 
-<<<<<<< HEAD
-=======
         # confluence handler and initiate confluence data into log's metadata
         self.confluence_handler = LaunchControl_Confluence_Handler(self, self.app)
         self.confluence_handler.confluence_popup.okay_event(is_close=False)
 
->>>>>>> 6e5a8400
     def update_terminal(self, text):
         """ Updates terminal output on GUI """
 
@@ -415,10 +408,8 @@
         self.main_window.logfile_status_button.setHidden(True)
         self.main_window.log_previous.setHidden(True)
         self.main_window.logfile_status_indicator.setEnabled(False)
-<<<<<<< HEAD
-=======
+        
         self.main_window.confluence_update.clicked.connect(self.confluence_info_update)
->>>>>>> 6e5a8400
 
         # Configure list of scripts to run and clicking actions
         self._load_scripts()
@@ -520,14 +511,6 @@
                 # look for clients that have name or ip address containing search string
                 if search_str in client or search_str in self.client_data[client]['ip']:
                     self.main_window.client_list.addItem(self.client_list[client])
-<<<<<<< HEAD
-                self.client_list[client].setToolTip(info)
-        else:
-            for client, info in clients.items():
-                self.client_list[client] = QtWidgets.QListWidgetItem(client)
-                self.main_window.client_list.addItem(self.client_list[client])
-                self.client_list[client].setToolTip(info)
-=======
                     self.client_list[client].setToolTip(info)
 
         else: # filter by lab name
@@ -545,7 +528,6 @@
                     if self.client_data[client]['lab_name'] == lab_name:
                         self.main_window.client_list.addItem(self.client_list[client])
                     self.client_list[client].setToolTip(info)
->>>>>>> 6e5a8400
 
     def _stop_server(self):
         """ Stops the highlighted server, if applicable """
@@ -728,12 +710,9 @@
                 logger=self.gui_logger
             )
 
-<<<<<<< HEAD
-=======
     def confluence_info_update(self):
         self.confluence_handler.confluence_popup.Popup_Update()
 
->>>>>>> 6e5a8400
     def _load_scripts(self):
         """ Loads all relevant scripts/devices from filesystem"""
 
