""" Initializes the logger + graphical display for launching pylabnet scripts """

import sys
import os
import time
from contextlib import closing
import copy
import ctypes
import re
from pylabnet.utils.logging.logger import LogService
from PyQt5 import QtWidgets, QtGui, QtCore
from datetime import datetime
from queue import Queue
import numpy as np

from pylabnet.utils.logging.logger import LogService
from pylabnet.network.core.generic_server import GenericServer
from pylabnet.network.core.client_base import ClientBase
from pylabnet.gui.pyqt.external_gui import Window, ParameterPopup
from pylabnet.network.client_server.external_gui import Service, Client
from pylabnet.utils.logging.logger import LogClient
from pylabnet.launchers.launcher import Launcher
from pylabnet.utils.helper_methods import (UnsupportedOSException, get_os, dict_to_str, load_config,
    remove_spaces, create_server, hide_console, get_dated_subdirectory_filepath,
    get_config_directory, load_device_config, launch_device_server, launch_script, get_ip)
from pylabnet.utils.confluence_handler.confluence_handler import LaunchControl_Confluence_Handler

if hasattr(QtCore.Qt, 'AA_EnableHighDpiScaling'):
    QtWidgets.QApplication.setAttribute(QtCore.Qt.AA_EnableHighDpiScaling, True)

if hasattr(QtCore.Qt, 'AA_UseHighDpiPixmaps'):
    QtWidgets.QApplication.setAttribute(QtCore.Qt.AA_UseHighDpiPixmaps, True)


class LaunchWindow(Window):
    """ Child class of GUI Window enabling killing of all servers """

    def __init__(self, app, controller, gui_template=None, run=True):
        """ Instantiates LaunchWindow

        :param app: GUI application
        :param controller: Controller object
        :param gui_template: (str) name of .ui file to use
        :param run: whether or not to run GUI on instantiation
        """

        super().__init__(app, gui_template=gui_template, enable_confluence=False)
        self.controller = controller
        self.apply_stylesheet()
        self.buffer_terminal.setVisible(False)

    def closeEvent(self, event):
        """ Occurs when window is closed. Overwrites parent class method"""

        if not self.controller.proxy:
            self.controller.kill_servers()
        self.stop_button.setChecked(True)


class Controller:
    """ Class for log system controller """

    LOGGER_UI = 'logger_remote'
    GUI_NAME = 'logger_GUI'

    # When kept as None, random port numbers will be used
    # use these values to override and set manual port numbers if desired
    LOG_PORT = None
    GUI_PORT = None

    def __init__(self, proxy=False, master=False, staticproxy=False):
        """ Initializes launch control GUI """

        self.operating_system = get_os()
        self.app = QtWidgets.QApplication(sys.argv)
        self.app.setWindowIcon(
            QtGui.QIcon(os.path.join(os.path.dirname(os.path.realpath(__file__)), 'devices.ico'))
        )
        # Instantiate GUI application
        if self.operating_system == 'Windows':
            ctypes.windll.shell32.SetCurrentProcessExplicitAppUserModelID('pylabnet')

        self.main_window = LaunchWindow(self.app, self, gui_template=self.LOGGER_UI)
        self.main_window.stop_button.clicked.connect(self._kill)

        if self.operating_system not in ['Linux', 'Windows']:
            raise UnsupportedOSException
        try:
            if sys.argv[1] == '-m' or master:
                self.master = True
            else:
                self.master = False
        except IndexError:
            if master:
                self.master = True
            else:
                self.master = False

        try:
            if sys.argv[1] == '-p' or proxy:
                self.proxy = True
            else:
                self.proxy = False
        except IndexError:
            if proxy:
                self.proxy = True
            else:
                self.proxy = False

        try:
            if sys.argv[1] == '-sp' or staticproxy:
                self.staticproxy = True
            else:
                self.staticproxy = False
        except IndexError:
            if staticproxy:
                self.staticproxy = True
            else:
                self.staticproxy = False

        self.host = get_ip()
        self.update_index = 0

        # Retrieve static port info.
        if self.master:
            try:
                static_proxy_dict = load_config('static_proxy')
            except:
                print('No config found named static_proxy.json')
                time.sleep(10)
                raise
            self.log_port = static_proxy_dict['master_log_port']
            self.gui_port = static_proxy_dict['master_gui_port']
            hide_console()
        elif self.proxy:
            popup = ParameterPopup(
                host=str,
                log_port=str,
                gui_port=str
            )
            self.waiting_flag = True
            popup.parameters.connect(self.fill_parameters)
            while self.waiting_flag:
                self.app.processEvents()
        elif self.staticproxy:
            try:
                static_proxy_dict = load_config('static_proxy')
            except:
                print('No config found named static_proxy.json')
                time.sleep(10)
                raise
            self.host = static_proxy_dict['master_ip']
            self.log_port = static_proxy_dict['master_log_port']
            self.gui_port = static_proxy_dict['master_gui_port']
            self.proxy = True
            hide_console()
        else:
            self.log_port = self.LOG_PORT
            self.gui_port = self.GUI_PORT

        self.log_service = None
        self.log_server = None
        self.gui_client = None
        self.gui_logger = None
        self.gui_service = None
        self.gui_server = None
        self.client_list = {}
        self.port_list = {}
        self.script_list = {}
        self.client_data = {}
        self.disconnection = False
        self.debug = False
        self.debug_level = None
        self.autoscroll_off = False
        # date string is None if not logging to file, and gives today's date if logging to file.
        # For day-chopping purposes
        self.logfile_date_str = None
        self.filenamepath = None
        self.MAX_LOG_FILE_SIZE = 5000000 # 5MB

        # setting selection mode for server list to multi-select
        self.main_window.client_list.setSelectionMode(QtWidgets.QAbstractItemView.ExtendedSelection)

        # confluence handler
        self.confluence = None

    def fill_parameters(self, params):
        """ Called when parameters have been entered into a popup """

        self.host = params['host']
        self.log_port = params['log_port']
        self.gui_port = params['gui_port']
        self.waiting_flag = False

    def start_gui_server(self):
        """ Starts the launch controller GUI server, or connects to the server and updates GUI"""

        module_str = ''
        if self.proxy:
            module_str = '_proxy'
        # connect to the logger
        try:
            self.gui_logger = LogClient(
                host=self.host,
                port=self.log_port,
                module_tag=self.GUI_NAME + module_str,
                ui=self.LOGGER_UI
            )
        except ConnectionRefusedError:
            self.main_window.terminal.setText('Failed to connect to master. Shutting down')
            self.main_window.force_update()
            time.sleep(10)
            raise

        # if lab name is specified: add to gui_logger
        try:
            lab_name_dict = load_config("lab_name")
            lab_name = lab_name_dict['lab_name']
        except:
            lab_name = 'NO_LAB'

        self.gui_logger.update_data(data=dict(lab_name=lab_name))

        # Instantiate GUI server and update GUI with port details
        self.gui_service = Service()
        self.gui_service.assign_module(module=self.main_window)
        self.gui_service.assign_logger(logger=self.gui_logger)
        if self.gui_port is None:
            self.gui_server, self.gui_port = create_server(
                self.gui_service,
                logger=self.gui_logger,
                host=get_ip()
            )
            my_port = self.gui_port
            self.main_window.gui_label.setText(
                f'GUI Port: {my_port}'
            )
        elif self.proxy:
            self.gui_server, my_port = create_server(
                self.gui_service,
                logger=self.gui_logger,
                host=get_ip()
            )
            self.main_window.gui_label.setText(
                f'Master (Local) GUI Port: {self.gui_port} ({my_port})'
            )
        else:
            try:
                self.gui_server = GenericServer(
                    service=self.gui_service,
                    host=get_ip(),
                    port=self.gui_port
                )
                my_port = self.gui_port
                self.main_window.gui_label.setText(
                    f'GUI Port: {my_port}'
                )
            except ConnectionRefusedError:
                self.gui_logger.error(f'Failed to instantiate GUI Server at port {self.gui_port}')
                raise
        self.gui_server.start()
        self.gui_logger.update_data(data=dict(port=my_port))

        if self.proxy:
            # Connect to the GUI server
            try:
                self.gui_client = Client(host=self.host, port=self.gui_port)
            except ConnectionRefusedError:
                self.gui_logger.error(f'Failed to connect to GUI Server with IP address: {self.host}, '
                                      f'Port: {self:gui_port}')
                raise

            # Now update GUI to mirror clients
            self._copy_master()

            # Get the latest update index
            buffer = self.gui_client.get_text('buffer')
            try:
                self.update_index = int(re.findall(r'\d+', re.findall(r'!~\d+~!', buffer)[-1])[0])
            except IndexError:
                self.update_index = 0

            self.gui_service = Service()
            self.gui_service.assign_module(module=self.main_window)
            self.gui_service.assign_logger(logger=self.gui_logger)

        else:

            # Update internal attributes and add to list of log clients
            self.client_list[self.GUI_NAME] = QtWidgets.QListWidgetItem(self.GUI_NAME)
            self.port_list[self.GUI_NAME] = [port for port in self.log_server._server.clients][0]
            self.main_window.client_list.addItem(self.client_list[self.GUI_NAME])
            self.client_list[self.GUI_NAME].setToolTip(dict_to_str(self.log_service.client_data[self.GUI_NAME]))
            self.client_data[self.GUI_NAME + module_str] = self.log_service.client_data[self.GUI_NAME]

        # confluence handler and initiate confluence data into log's metadata
        self.confluence_handler = LaunchControl_Confluence_Handler( self, self.app)
        self.confluence_handler.confluence_popup.okay_event(is_close=False)


        

    def update_terminal(self, text):
        """ Updates terminal output on GUI """

        self.main_window.terminal.append(text)
        if not self.autoscroll_off:
            try:
                self.main_window.terminal.moveCursor(QtGui.QTextCursor.End)
            except TypeError:
                pass
        # Update buffer terminal
        buffer_str = f'!~{self.update_index}~!{text}'
        self.main_window.buffer_terminal.append(buffer_str)
        self.update_index += 1

    def check_disconnection(self, text):
        """ Checks if a client has disconnected and raises a flag if so"""

        if 'Client disconnected' in text or self.disconnection:
            self.disconnection = True

    def disconnect(self):
        """ Handles case where client has disconnected """

        to_del = [client for (client, port) in self.port_list.items() if port not in self.log_server._server.clients]
        for client in to_del:
            print('[INFO] {} disconnected at {}'.format(client, time.strftime("%Y-%m-%d, %H:%M:%S", time.gmtime())))
            self.main_window.client_list.takeItem(self.main_window.client_list.row(self.client_list[client]))
            del self.client_list[client]
            del self.port_list[client]
            del self.log_service.client_data[client]
            del self.client_data[client]
            self.disconnection = False

    def update_connection(self):
        """ Checks if new/updated connections have been made and updates accordingly"""

        # Figure out ports/clients to add
        port_to_add = [port for port in self.log_server._server.clients if port not in self.port_list.values()]
        client_to_add = [client for client in self.log_service.client_data if client not in self.client_list]

        # Add client and update relevant directories + GUI
        if len(client_to_add) > 0:
            client = client_to_add[0]
            self.client_list[client] = QtWidgets.QListWidgetItem(client)
            self.main_window.client_list.addItem(self.client_list[client])
            try:
                self.main_window.client_list.moveCursor(QtGui.QTextCursor.End)
            except TypeError:
                pass
            self.client_list[client].setToolTip(dict_to_str(self.log_service.client_data[client]))
            if len(port_to_add) > 0:
                self.port_list[client] = port_to_add[0]
            self.client_data[client] = self.log_service.client_data[client]

        # Check for updates to client data
        while len(self.log_service.data_updated) > 0:
            self.client_list[self.log_service.data_updated[0]].setToolTip(
                dict_to_str(self.log_service.client_data[self.log_service.data_updated[0]])
            )
            del self.log_service.data_updated[0]

    def start_logger(self):
        """ Starts the log server """

        self.log_service = LogService()
        if self.LOG_PORT is None and not self.master:
            self.log_server, self.log_port = create_server(
                self.log_service,
                host=get_ip()
            )
        else:
            try:
                self.log_server = GenericServer(
                    service=self.log_service,
                    host=get_ip(),
                    port=self.log_port
                )
            except ConnectionRefusedError:
                print(f'Failed to insantiate Log Server at port {self.LOG_PORT}')
                raise
        self.log_server.start()

        self.log_service.logger.info('log service succesfully started')



    def initialize_gui(self):
        """ Initializes basic GUI display """

        ip_str, ip_str_2, log_str = '', '', ''
        if self.master:
            self.main_window.setWindowTitle('Launch Control (Master)')
        if self.proxy:
            if self.staticproxy:
                self.main_window.setWindowTitle('Launch Control (Staticproxy)')
            else:
                self.main_window.setWindowTitle('Launch Control (Proxy)')
            ip_str = 'Master (Local) '
            ip_str_2 = f' ({get_ip()})'
            log_str = 'Master'
        self.main_window.ip_label.setText(
            f'{ip_str}IP Address: {self.host}' + ip_str_2
        )
        self.main_window.logger_label.setText(f'{log_str} Logger Port: {self.log_port}')

        if self.proxy:
            self.main_window.terminal.setText('Connected to master Log Server. \n')
        self.main_window.terminal.setText('Log messages will be displayed below \n')
        self.main_window.buffer_terminal.document().setMaximumBlockCount(100)

        # Assign widgets for remote access
        self.main_window.assign_container('client_list', 'clients')
        self.main_window.assign_label('buffer_terminal', 'buffer')
        self.main_window.assign_event_button('debug_radio_button', 'debug')

        # Hide some buttons
        self.main_window.file_viewer.setHidden(True)
        self.main_window.logfile_status_button.setHidden(True)
        self.main_window.debug_label.setHidden(True)
        self.main_window.debug_comboBox.setHidden(True)
        self.main_window.logfile_status_button.setHidden(True)
        self.main_window.log_previous.setHidden(True)
        self.main_window.logfile_status_indicator.setEnabled(False)
        self.main_window.confluence_update.clicked.connect(self.confluence_info_update)


        # Configure list of scripts to run and clicking actions
        self._load_scripts()
        self._configure_clicks()
        self._configure_client_search()
        self._configure_lab_name_select()
        self._configure_debug()
        self._configure_debug_combo_select()
        self._configure_logfile()
        self._configure_logging()
        self._configure_autoscroll_off()

        self.main_window.force_update()

    def update_proxy(self, new_msg):
        """ Updates the proxy with new content using the buffer terminal continuously"""

        self.main_window.terminal.append(re.sub(r'!~\d+~!', '', new_msg))
        if not self.autoscroll_off:
            try:
                self.main_window.terminal.moveCursor(QtGui.QTextCursor.End)
            except TypeError:
                pass

        # New update index is the last !~ index found in the message
        indices_found = re.findall(r'!~\d+~!', new_msg)
        if len(indices_found) != 0:
            self.update_index = int(re.findall(r'\d+', indices_found[-1])[0])
        else:
            self.update_index = None

    def kill_servers(self):
        """ Kills all servers connected to the logger, including the Log GUI and Log Server"""

        client_data = copy.deepcopy(self.client_data)
        del client_data['logger_GUI']

        for server_data in client_data.values():
            if 'port' in server_data:
                stop_client = ClientBase(host=server_data['ip'], port=server_data['port'])
                stop_client.close_server()
        self.gui_server.stop()
        self.log_server.stop()

    def update(self, text):
        """ Runs an update when new text comes through """

        self.main_window.configure_widgets()
        self.main_window.update_widgets()

        #Check for disconnection events
        self.check_disconnection(text)

        # Handle new connections
        self.update_connection()

        # Update terminal
        self.update_terminal(text)

        # Chop log file if date has changed
        self.chop_log_file()

        if self.disconnection:
            self.disconnect()

    def chop_log_file(self):
        """ Checks if date has changed, and chops logfile accordingly"""

        if self.logfile_date_str is not None:
            # if date has changed, move to new log file with new date
            if self.logfile_date_str != datetime.now().strftime("%Y_%m_%d"):
                self.log_service.logger.info('Starting new logging file!')
                self.start_stop_logging(master_log=True)
            if os.stat(self.filenamepath).st_size > self.MAX_LOG_FILE_SIZE:
                self.log_service.logger.info('Starting new logging file!')
                self.start_stop_logging(master_log=True)

    def _configure_client_search(self):
        self.main_window.client_search.textChanged.connect(self._update_displayed_client_list)

    def _configure_lab_name_select(self):
        self.main_window.lab_name_select.currentIndexChanged.connect(self._update_displayed_client_list)

    def _configure_clicks(self):
        """ Configures what to do upon clicks """

        self.main_window.close_server.pressed.connect(self._stop_server)

    def _update_displayed_client_list(self):

        search_str = self.main_window.client_search.text()
        lab_name = self.main_window.lab_name_select.currentText()

        clients = self.gui_client.get_container_info('clients')

        self.main_window.client_list.clear()
        self.client_list.clear()

<<<<<<< HEAD
        if search_str is not "":
            for client, info in clients.items():
                self.client_list[client] = QtWidgets.QListWidgetItem(client)
                # look for clients that have name or ip address containing search string
                if search_str in client or search_str in self.client_data[client]['ip']:
=======
        if lab_name == "ALL LABS": # if ALL LABS is selected, don't filter by lab name
            if search_str != "":
                for client, info in clients.items():
                    self.client_list[client] = QtWidgets.QListWidgetItem(client)
                    # look for clients that have name or ip address containing search string
                    if search_str in client or search_str in self.client_data[client]['ip']:
                        self.main_window.client_list.addItem(self.client_list[client])
                    self.client_list[client].setToolTip(info)
            else: # if search string is empty, don't use it to filter clients
                for client, info in clients.items():
                    self.client_list[client] = QtWidgets.QListWidgetItem(client)
>>>>>>> 9b21cedb
                    self.main_window.client_list.addItem(self.client_list[client])
                    self.client_list[client].setToolTip(info)

        else: # filter by lab name
            if search_str != "":
                for client, info in clients.items():
                    self.client_list[client] = QtWidgets.QListWidgetItem(client)
                    # look for clients that have name or ip address containing search string, and that have the selected lab name
                    if (search_str in client or search_str in self.client_data[client]['ip']) and (self.client_data[client]['lab_name'] == lab_name):
                        self.main_window.client_list.addItem(self.client_list[client])
                    self.client_list[client].setToolTip(info)
            else: # if search string is empty, don't use it to filter clients
                for client, info in clients.items():
                    self.client_list[client] = QtWidgets.QListWidgetItem(client)
                    # look for clients that have the selected lab name
                    if self.client_data[client]['lab_name'] == lab_name:
                        self.main_window.client_list.addItem(self.client_list[client])
                    self.client_list[client].setToolTip(info)


    def _stop_server(self):
        """ Stops the highlighted server, if applicable """

        # Retrieve all selected servers.
        clients_to_stop = [client.text() for client in self.main_window.client_list.selectedItems()]

        for client_to_stop in clients_to_stop:
            server_data = self.client_data[client_to_stop]
            if 'port' in server_data:
                try:
                    stop_client = ClientBase(host=server_data['ip'], port=server_data['port'])
                    stop_client.close_server()
                except:
                    self.gui_logger.warn(
                        f'Failed to shutdown server {client_to_stop}'
                        f'on host: {server_data["ip"]}, port: {server_data["port"]}'
                    )
                    self.gui_logger.info('Attempting to remove from LogClients manually')
                    self._close_dangling(client_to_stop)
            else:
                self._close_dangling(client_to_stop)

    def _close_dangling(self, client_to_stop):

        # Cannot connect to the server and close, must remove.
        # WARNING: might result in dangling threads

        try:
            client_port_to_stop = self.port_list[client_to_stop]
            port_found = True
        except KeyError:
            port_found = False

        if port_found and client_port_to_stop in self.log_server._server.clients:
            c = self.port_list[client_to_stop]
            c.close()
            closing(c)
            self.log_server._server.clients.discard(c)
            self.main_window.client_list.takeItem(self.main_window.client_list.row(self.client_list[client_to_stop]))
            del self.port_list[client_to_stop]
            del self.client_list[client_to_stop]
            del self.log_service.client_data[client_to_stop]
            del self.client_data[client_to_stop]
            self.gui_logger.info(f'Client disconnected: {client_to_stop}')

        # If we can't find the client connected to the server, just remove it
        else:
            self.gui_logger.warn(f'No matching client connected to LogServer: {client_to_stop}')
            try:

                # The following two member variables don't exist for a proxy.
                if not self.proxy:
                    self.main_window.client_list.takeItem(self.main_window.client_list.row(self.client_list[client_to_stop]))
                    del self.port_list[client_to_stop]
                    del self.log_service.client_data[client_to_stop]
                    del self.client_list[client_to_stop]
                    del self.client_data[client_to_stop]
                else:
                    self.gui_client.remove_client_list_entry(client_to_stop)
                self.gui_logger.info(f'Hard kill of {client_to_stop} successfull.')

            except:
                pass

    def _device_clicked(self, index):
        """ Configures behavior for device double click

        :param index: (QModelIndex) index of file clicked on
        """

        # clear the client search bar and display all clients
        self.main_window.client_search.setText("")
        #self._search_clients()

        filepath = self.main_window.devices.model().filePath(index)

        # Check if it is an actual config file
        if not os.path.isdir(filepath):

            # Find the name of the server and device config file
            device_server = os.path.basename(os.path.dirname(filepath))
            device_config = os.path.basename(filepath)[:-5]

            self.gui_logger.info(f'Launching device {device_server} '
                                 f'with configuration {device_config}')

            # Initial configurations: All flags down.
            server_debug_flag = '0'

            # Raise flags if selected in combobox
            if self.debug and self.debug_level == "pylabnet_server":
                server_debug_flag = '1'

            server_port = np.random.randint(1024, 49151)
            launch_device_server(
                server=device_server,
                dev_config=device_config,
                log_ip=self.host,
                log_port=self.log_port,
                server_port=server_port,
                debug=server_debug_flag,
                logger=self.gui_logger
            )

    def _script_clicked(self, index):
        """ Configures behavior for script double click

        :param index: (QModelIndex) index of file clicked on
        """

        # clear the client search bar and display all clients
        self.main_window.client_search.setText("")
        #self._search_clients()

        filepath = self.main_window.scripts.model().filePath(index)

        # Check if it is an actual config file
        if not os.path.isdir(filepath):

            # Find the name of the config file
            script_name = os.path.basename(os.path.dirname(filepath))
            script_config = os.path.basename(filepath)[:-5]

            self.gui_logger.info(f'Launching device {script_name} '
                                 f'with configuration {script_config}')

            # Initial configurations: All flags down.
            debug_flag, server_debug_flag = '0', '0'

            # Raise flags if selected in combobox
            if self.debug:
                if self.debug_level == "launcher":
                    debug_flag = '1'
                elif self.debug_level == "pylabnet_server":
                    server_debug_flag = '1'

            # # Build client list cmdline arg
            # client_index = 1
            # bash_cmd = ''
            # for client in self.client_list:
            #     bash_cmd += ' --client{} {} --ip{} {}'.format(
            #         client_index, remove_spaces(client), client_index, self.client_data[client]['ip']
            #     )

            #     # Add device ID of client's corresponding hardware, if applicable
            #     if 'device_id' in self.client_data[client]:
            #         bash_cmd += ' --device_id{} {}'.format(client_index, self.client_data[client]['device_id'])

            #     # Add port of client's server, if applicable
            #     if 'port' in self.client_data[client]:
            #         bash_cmd += ' --port{} {}'.format(client_index, self.client_data[client]['port'])

            #     # If this client has relevant .ui file, pass this info
            #     if 'ui' in self.client_data[client]:
            #         bash_cmd += ' --ui{} {}'.format(client_index, self.client_data[client]['ui'])

            #     client_index += 1

            launch_script(
                script=script_name,
                config=script_config,
                log_ip=self.host,
                log_port=self.log_port,
                debug_flag=debug_flag,
                server_debug_flag=server_debug_flag,
                num_clients=len(self.client_list),
                logger=self.gui_logger
            )

    def confluence_info_update(self):
        self.confluence_handler.confluence_popup.Popup_Update()

        

    def _load_scripts(self):
        """ Loads all relevant scripts/devices from filesystem"""

        # Load scripts with configuraitons
        script_dir = os.path.join(get_config_directory(), 'scripts')
        if os.path.isdir(script_dir):
            model = QtWidgets.QFileSystemModel()
            model.setRootPath(script_dir)
            self.main_window.scripts.setModel(model)
            self.main_window.scripts.setRootIndex(model.index(script_dir))
            self.main_window.scripts.hideColumn(1)
            self.main_window.scripts.hideColumn(2)
            self.main_window.scripts.hideColumn(3)
        self.main_window.scripts.doubleClicked.connect(self._script_clicked)

        # Load device config files
        device_dir = os.path.join(get_config_directory(), 'devices')
        if os.path.isdir(device_dir):
            model = QtWidgets.QFileSystemModel()
            model.setRootPath(device_dir)
            self.main_window.devices.setModel(model)
            self.main_window.devices.setRootIndex(model.index(device_dir))
            self.main_window.devices.hideColumn(1)
            self.main_window.devices.hideColumn(2)
            self.main_window.devices.hideColumn(3)
        self.main_window.devices.doubleClicked.connect(self._device_clicked)

    def _copy_master(self):
        """ Updates the GUI to copy the GUI of the master GUI server """

        # Get a dictionary of all client names and tooltip info
        clients = self.gui_client.get_container_info('clients')

        # Update the proxy GUI to reflect the client list of the main GUI
        for client, info in clients.items():
            self.client_list[client] = QtWidgets.QListWidgetItem(client)
            self.main_window.client_list.addItem(self.client_list[client])
            self.client_list[client].setToolTip(info)

            # Add client data
            self.client_data[client] = {}
            if 'ip: ' in info:
                self.client_data[client]['ip'] = info.split('ip: ')[1].split('\n')[0]
            if 'timestamp: ' in info:
                self.client_data[client]['timestamp'] = info.split('timestamp: ')[1].split('\n')[0]
            if 'ui: ' in info:
                self.client_data[client]['ui'] = info.split('ui: ')[1].split('\n')[0]
            if 'port: ' in info:
                self.client_data[client]['port'] = info.split('port: ')[1].split('\n')[0]
            if 'device_id: ' in info:
                self.client_data[client]['device_id'] = info.split('device_id: ')[1].split('\n')[0]
            if 'lab_name: ' in clients[client]:
                self.client_data[client]['lab_name'] = clients[client].split('lab_name: ')[1].split('\n')[0]
            else: # if no lab name is specified
                self.client_data[client]['lab_name'] = "NO_LAB"

    def _pull_connections(self):
        """ Updates the proxy's client list """

        # Get a dictionary of all client names and tooltip info
        clients = self.gui_client.get_container_info('clients')

        # Update the proxy GUI to reflect the client list of the main GUI
        add_clients = list(set(clients.keys()) - set(self.client_list.keys()))
        remove_clients = list(set(self.client_list.keys()) - set(clients.keys()))
        other_clients = list(set(clients.keys()) - set(add_clients) - set(remove_clients))

        # Add clients
        for client in add_clients:
            self.client_list[client] = QtWidgets.QListWidgetItem(client)
            self.main_window.client_list.addItem(self.client_list[client])
            self.client_list[client].setToolTip(clients[client])

            # Add client data
            self.client_data[client] = {}
            print('Client: ' + client)
            if 'ip: ' in clients[client]:
                self.client_data[client]['ip'] = clients[client].split('ip: ')[1].split('\n')[0]
            if 'timestamp: ' in clients[client]:
                self.client_data[client]['timestamp'] = clients[client].split('timestamp: ')[1].split('\n')[0]
            if 'ui: ' in clients[client]:
                self.client_data[client]['ui'] = clients[client].split('ui: ')[1].split('\n')[0]
            if 'port: ' in clients[client]:
                self.client_data[client]['port'] = clients[client].split('port: ')[1].split('\n')[0]
            if 'device_id: ' in clients[client]:
                self.client_data[client]['device_id'] = clients[client].split('device_id: ')[1].split('\n')[0]
            if 'lab_name: ' in clients[client]:
                self.client_data[client]['lab_name'] = clients[client].split('lab_name: ')[1].split('\n')[0]
            else: # if no lab name is specified
                self.client_data[client]['lab_name'] = "NO_LAB"

        # Remove clients
        for client in remove_clients:
            self.main_window.client_list.takeItem(self.main_window.client_list.row(self.client_list[client]))
            del self.client_list[client]

        # Update any other changes
        for client in other_clients:
            if self.client_list[client].toolTip() != clients[client]:
                self.client_list[client].setToolTip(clients[client])
                if 'ip: ' in clients[client]:
                    self.client_data[client]['ip'] = clients[client].split('ip: ')[1].split('\n')[0]
                if 'timestamp: ' in clients[client]:
                    self.client_data[client]['timestamp'] = clients[client].split('timestamp: ')[1].split('\n')[0]
                if 'ui: ' in clients[client]:
                    self.client_data[client]['ui'] = clients[client].split('ui: ')[1].split('\n')[0]
                if 'port: ' in clients[client]:
                    self.client_data[client]['port'] = clients[client].split('port: ')[1].split('\n')[0]
                if 'device_id: ' in clients[client]:
                    self.client_data[client]['device_id'] = clients[client].split('device_id: ')[1].split('\n')[0]
                if 'lab_name: ' in clients[client]:
                    self.client_data[client]['lab_name'] = clients[client].split('lab_name: ')[1].split('\n')[0]
                else: # if no lab name is specified
                    self.client_data[client]['lab_name'] = "NO_LAB"

    def _configure_autoscroll_off(self):
        self.main_window.autoscroll_off_check.toggled.connect(self._update_autoscroll_setting)

    # Defines what to do if debug radio button is clicked.
    def _configure_debug(self):
        self.main_window.debug_radio_button.toggled.connect(self._update_debug_settings)

    def _configure_logging(self):
        """ Defines what to do if the Start/Stop Logging button is clicked """
        self.main_window.logfile_status_button.toggled.connect(lambda: self.start_stop_logging(master_log=False))

    def _configure_logfile(self):
        """ Defines what to do if the logfile radio button is clicked """
        self.main_window.log_file_button.toggled.connect(self._update_logfile_status)

    # Defines what to do if combobox is changed.
    def _configure_debug_combo_select(self):
        self.main_window.debug_comboBox.currentIndexChanged.connect(self._update_debug_level)

    def _update_debug_settings(self):
        if self.main_window.debug_radio_button.isChecked():
            self.debug = True

            # Enable and show combobox.
            self.main_window.debug_comboBox.setEnabled(True)
            self.main_window.debug_label.setHidden(False)
            self.main_window.debug_comboBox.setHidden(False)

        else:
            self.debug = False
            # Disable and hide combobox.
            self.main_window.debug_comboBox.setEnabled(False)
            self.main_window.debug_label.setHidden(True)
            self.main_window.debug_comboBox.setHidden(True)

        # Update debug level.
        self._update_debug_level()

    def _update_logfile_status(self):
        """ Updates the status of whether or not we are using a logfile """
        if self.main_window.log_file_button.isChecked():

            # Enable and show file browser
            self.main_window.file_viewer.setEnabled(True)
            self.main_window.file_viewer.setHidden(False)
            self.main_window.logfile_status_button.setEnabled(True)
            self.main_window.logfile_status_button.setHidden(False)
            self.main_window.log_previous.setEnabled(True)
            self.main_window.log_previous.setHidden(False)

            # Assign a file system model if we're not already logging
            if not self.main_window.logfile_status_button.isChecked():
                model = QtWidgets.QFileSystemModel()
                model.setRootPath(QtCore.QDir.rootPath())
                self.main_window.file_viewer.setModel(model)
                self.main_window.file_viewer.setRootIndex(model.index(QtCore.QDir.homePath()))
                self.main_window.file_viewer.setColumnWidth(0, 200)

        else:

            # Disable and hide file browser
            self.main_window.file_viewer.setHidden(True)
            self.main_window.file_viewer.setEnabled(False)
            self.main_window.logfile_status_button.setHidden(True)
            self.main_window.logfile_status_button.setEnabled(False)
            self.main_window.log_previous.setEnabled(False)
            self.main_window.log_previous.setHidden(True)

    def _update_debug_level(self, i=0):
        # Set debug level according to combo-box selection.
        # Levels are:
        # pylabnet_server, pylabnet_gui, launcher
        self.debug_level = self.main_window.debug_comboBox.currentText()

    def _update_autoscroll_setting(self):
        if self.main_window.autoscroll_off_check.isChecked():
            self.autoscroll_off = True
        else:
            self.autoscroll_off = False

    def _kill(self):
        """ Kills launch control and all child servers if master """

        if not self.proxy:
            self.kill_servers()

        self.main_window.close()

    def start_stop_logging(self, master_log=False):
        """ Starts or stops logging to file depending on situation

        :master_log: (bool) If True, this function is called as initial setup function of
            filesaving for the master launch control. In this case a log path as specified
            in the config file is chosen.
        """

        # check if there's already an open log file and close it
        if self.logfile_date_str is not None:
            self.log_service.stop_latest_logfile()

        if self.main_window.logfile_status_button.isChecked() or master_log:

            date_str = datetime.now().strftime("%Y_%m_%d")
            time_str = datetime.now().strftime("%H_%M_%S")

            # Actually start logging
            filename = f'logfile_{time_str}'

            # Get logging file from json.
            filepath = None
            if master_log:
                try:
                    config_dict = load_config('static_proxy')
                    filepath = config_dict['logger_path']
                except:
                    self.main_window.terminal.setText('Critical error: '
                                                      'no logger_path found in static_proxy.json')
                    self.main_window.force_update()
                    time.sleep(10)
                    raise
            # Or from filepath selector.
            else:
                filepath = self.main_window.file_viewer.model().filePath(
                    self.main_window.file_viewer.selectionModel().currentIndex()
                )

            try:
                self.log_service.add_logfile(
                    name=filename,
                    dir_path=filepath
                )
            except Exception as error_msg:
                print(f'Failed to start logging to file {os.path.join(filepath, filename)}.\n{error_msg}')

            self.log_service.logger.info(f'Started logging to file {os.path.join(filepath, filename)}.')

            # Change button color and text
            self.main_window.logfile_status_button.setStyleSheet("background-color: red")
            self.main_window.logfile_status_button.setText('Stop logging to file')
            self.main_window.logfile_status_indicator.setChecked(True)

            # Add previous text to logfile
            if self.main_window.log_previous.isChecked():
                self.log_service.logger.info(
                    f'Previous log terminal content: \n{self.main_window.terminal.toPlainText()}'
                    f'\n---------------------------'
                )

            # Pass current date of logfile for day-chopping purposes
            self.logfile_date_str = date_str

            # pass log file name and path to access filesize for chopping purposes
            self.filenamepath = config_dict['logger_path'] + '\\' + date_str[:4] + '\\' + date_str[5:7] + '\\' + date_str[8:] + '\\logfile_' + time_str

        else:

            # Change button color and text
            self.main_window.logfile_status_button.setStyleSheet("background-color: green")
            self.main_window.logfile_status_button.setText('Start logging to file')
            self.main_window.logfile_status_indicator.setChecked(False)

            # Actually stop logging
            self.log_service.stop_latest_logfile()

            # Set date string to None so that logfile does not get updated anymore
            self.logfile_date_str = None


class WriteStream:
    """ Wrapper for sys.stdout to pipe to gui """

    def __init__(self, queue):
        self.queue = queue

    def write(self, text):
        self.queue.put(text)


class UpdateReceiver(QtCore.QObject):
    """ Process to run in separate thread to monitor for logger updates"""

    update_signal = QtCore.pyqtSignal(str)

    def __init__(self, queue, *args, **kwargs):
        QtCore.QObject.__init__(self, *args, **kwargs)
        self.queue = queue

    @QtCore.pyqtSlot()
    def run(self):
        while True:
            text = self.queue.get()
            self.update_signal.emit(text)


class ProxyUpdater(QtCore.QObject):
    """ Process to run in separate thread to synchronize proxy GUI """

    update_signal = QtCore.pyqtSignal(str)

    def __init__(self, controller, *args, **kwargs):
        QtCore.QObject.__init__(self, *args, **kwargs)
        self.controller = controller

    @QtCore.pyqtSlot()
    def run(self):
        while True:
            time.sleep(0.001)
            # Check clients and update
            self.controller._pull_connections()

            # Get buffer terminal
            buffer_terminal = self.controller.gui_client.get_text('buffer')

            # Get the list of all bookmarks that exist in the buffer
            bookmark_list = re.findall(r'!~\d+~!', buffer_terminal)

            # Find the first bookmark in the buffer
            if len(bookmark_list) > 0:
                first_index = int(re.findall(r'\d+', bookmark_list[0])[0])

            # If the buffer has no bookmarks, it means the entire buffer is
            # filled with an extremely long message.
            else:
                first_index = None

            ####

            # If this new buffer has no indices, it could be:
            # (1) the buffer has not changed from before, if so do nothing.
            # (2) the buffer has changed, but since there are no bookmarks for
            # reference, we have no choice but to dump the entire buffer.
            if first_index is None:

                # No change from before. Need to do this to check for no change
                # since no bookmarks are present for reference.
                if buffer_terminal == self.controller.last_seen_buffer:
                    new_msg = ""

                # The buffer changed, we dump the entire buffer.
                else:
                    new_msg = buffer_terminal
                    new_msg += "\n\n ----------\nDumping entire buffer as no index was found in current buffer.\n"
                    new_msg += "MESSAGES MAY HAVE BEEN OMITTED DUE TO EXCESSIVE LOGS\n---------- \n\n"

            # There exists an index in the current buffer.
            else:

                # Parse buffer terminal to get part of the message that is new.
                # This is indicated by the bookmark with the update index incremented by 1.
                if self.controller.update_index is not None:

                    # Exclude last character as it some sort of whitespace
                    new_msg = buffer_terminal[buffer_terminal.rfind(f'!~{self.controller.update_index+1}~!'):-1]

                    # If no new messages, it means either
                    # (1) there is just nothing to update (i.e. update_index+1 doesn't exist)
                    # (2) there has been too many logs and the bookmark we are looking for has already been
                    #     ejected out of the buffer
                    if new_msg == "":
                        # If the buffer is ahead of our expected next-index,
                        # we dump the entire buffer as our new message.
                        if first_index > (self.controller.update_index + 1):

                            new_msg = buffer_terminal
                            new_msg += "\n\n ----------\nDumping entire buffer as index found in current buffer exceeded our last update's index.\n"
                            new_msg += "MESSAGES MAY HAVE BEEN OMITTED DUE TO EXCESSIVE LOGS\n---------- \n\n"

                        # If the index present is <= our update index,
                        # it means that there is no new message to update.
                        else:
                            pass

                # update_index being None means the previous buffer did not contain any
                # indices so we have no idea what the latest index is, so we just
                # output everything that appears after the first index (which we know exists).
                else:
                    new_msg = buffer_terminal[buffer_terminal.rfind(f'!~{first_index}~!'):-1]
                    new_msg += "\n\n ----------\nPrevious buffer did not contain an index, contiuing from next received index.\n"
                    new_msg += "MESSAGES MAY HAVE BEEN OMITTED DUE TO EXCESSIVE LOGS\n---------- \n\n"

            # If we have a new message to add, add it
            if new_msg != '':
                self.update_signal.emit(new_msg)



def main():
    """ Runs the launch controller """

    hide_console()
    log_controller = Controller()
    run(log_controller)


def main_proxy():
    """ Runs the launch controller overriding commandline arguments in proxy mode """

    log_controller = Controller(proxy=True)
    run(log_controller)


def main_master():
    """ Runs the launch controller overriding commandline arguments in master mode """

    log_controller = Controller(master=True)
    run(log_controller)


def main_staticproxy():
    """ Runs the launch controller overriding commandline arguments in staticproxy mode """

    log_controller = Controller(staticproxy=True)
    run(log_controller)


def run(log_controller):
    """ Runs the launch controller once a Controller is instantiated"""

    # Refresh thread
    update_thread = QtCore.QThread()

    if log_controller.proxy:

        # Set up GUI
        log_controller.initialize_gui()
        log_controller.start_gui_server()

        # Set up update thread
        updater = ProxyUpdater(log_controller)
        updater.update_signal.connect(log_controller.update_proxy)

    else:
        # Redirect sys.stdout to queue
        queue = Queue()
        sys.stdout = WriteStream(queue)

        # Instantiate GUI
        log_controller.start_logger()
        log_controller.initialize_gui()
        log_controller.start_gui_server()

        # Start logging os in master mode
        if log_controller.master:
            log_controller.start_stop_logging(master_log=True)

        # Start thread to listen for updates
        updater = UpdateReceiver(queue)
        updater.update_signal.connect(log_controller.update)

    updater.moveToThread(update_thread)
    update_thread.started.connect(updater.run)
    update_thread.start()
    log_controller.app.exec_()


if __name__ == '__main__':
    main_staticproxy()<|MERGE_RESOLUTION|>--- conflicted
+++ resolved
@@ -523,13 +523,6 @@
         self.main_window.client_list.clear()
         self.client_list.clear()
 
-<<<<<<< HEAD
-        if search_str is not "":
-            for client, info in clients.items():
-                self.client_list[client] = QtWidgets.QListWidgetItem(client)
-                # look for clients that have name or ip address containing search string
-                if search_str in client or search_str in self.client_data[client]['ip']:
-=======
         if lab_name == "ALL LABS": # if ALL LABS is selected, don't filter by lab name
             if search_str != "":
                 for client, info in clients.items():
@@ -541,7 +534,6 @@
             else: # if search string is empty, don't use it to filter clients
                 for client, info in clients.items():
                     self.client_list[client] = QtWidgets.QListWidgetItem(client)
->>>>>>> 9b21cedb
                     self.main_window.client_list.addItem(self.client_list[client])
                     self.client_list[client].setToolTip(info)
 
