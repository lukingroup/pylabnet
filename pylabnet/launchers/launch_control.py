--- conflicted
+++ resolved
@@ -21,8 +21,8 @@
 from pylabnet.utils.logging.logger import LogClient
 from pylabnet.launchers.launcher import Launcher
 from pylabnet.utils.helper_methods import (UnsupportedOSException, get_os, dict_to_str, load_config,
-    remove_spaces, create_server, hide_console, get_dated_subdirectory_filepath,
-    get_config_directory, load_device_config, launch_device_server, launch_script, get_ip)
+                                           remove_spaces, create_server, hide_console, get_dated_subdirectory_filepath,
+                                           get_config_directory, load_device_config, launch_device_server, launch_script, get_ip)
 from pylabnet.utils.confluence_handler.confluence_handler import LaunchControl_Confluence_Handler
 
 if hasattr(QtCore.Qt, 'AA_EnableHighDpiScaling'):
@@ -182,7 +182,7 @@
         self.main_window.client_list.setSelectionMode(QtWidgets.QAbstractItemView.ExtendedSelection)
 
         # confluence handler
-        self.confluence_handler = LaunchControl_Confluence_Handler( self, self.app)
+        self.confluence_handler = LaunchControl_Confluence_Handler(self, self.app)
 
     def fill_parameters(self, params):
         """ Called when parameters have been entered into a popup """
@@ -296,9 +296,6 @@
         # initiate confluence data into log's metadata
         self.confluence_handler.confluence_popup.okay_event(is_close=False)
 
-
-        
-
     def update_terminal(self, text):
         """ Updates terminal output on GUI """
 
@@ -383,8 +380,6 @@
 
         self.log_service.logger.info('log service succesfully started')
 
-
-
     def initialize_gui(self):
         """ Initializes basic GUI display """
 
@@ -424,7 +419,6 @@
         self.main_window.logfile_status_indicator.setEnabled(False)
         self.main_window.confluence_update.clicked.connect(self.confluence_info_update)
 
-
         # Configure list of scripts to run and clicking actions
         self._load_scripts()
         self._configure_clicks()
@@ -522,13 +516,6 @@
         self.main_window.client_list.clear()
         self.client_list.clear()
 
-<<<<<<< HEAD
-        if search_str is not "":
-            for client, info in clients.items():
-                self.client_list[client] = QtWidgets.QListWidgetItem(client)
-                # look for clients that have name or ip address containing search string
-                if search_str in client or search_str in self.client_data[client]['ip']:
-=======
         if lab_name == "ALL LABS": # if ALL LABS is selected, don't filter by lab name
             if search_str != "":
                 for client, info in clients.items():
@@ -540,7 +527,6 @@
             else: # if search string is empty, don't use it to filter clients
                 for client, info in clients.items():
                     self.client_list[client] = QtWidgets.QListWidgetItem(client)
->>>>>>> 9b21cedb
                     self.main_window.client_list.addItem(self.client_list[client])
                     self.client_list[client].setToolTip(info)
 
@@ -560,7 +546,6 @@
                         self.main_window.client_list.addItem(self.client_list[client])
                     self.client_list[client].setToolTip(info)
 
-
     def _stop_server(self):
         """ Stops the highlighted server, if applicable """
 
@@ -732,8 +717,6 @@
 
     def confluence_info_update(self):
         self.confluence_handler.confluence_popup.Popup_Update()
-
-        
 
     def _load_scripts(self):
         """ Loads all relevant scripts/devices from filesystem"""
@@ -1135,7 +1118,6 @@
                 self.update_signal.emit(new_msg)
 
 
-
 def main():
     """ Runs the launch controller """
 
