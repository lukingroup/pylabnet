--- conflicted
+++ resolved
@@ -21,14 +21,9 @@
 from pylabnet.utils.logging.logger import LogClient
 from pylabnet.launchers.launcher import Launcher
 from pylabnet.utils.helper_methods import (UnsupportedOSException, get_os, dict_to_str, load_config,
-<<<<<<< HEAD
-                                           remove_spaces, create_server, hide_console, get_dated_subdirectory_filepath,
-                                           get_config_directory, load_device_config, launch_device_server, launch_script, get_ip)
-=======
     remove_spaces, create_server, hide_console, get_dated_subdirectory_filepath,
     get_config_directory, load_device_config, launch_device_server, launch_script, get_ip)
 from pylabnet.utils.confluence_handler.confluence_handler import LaunchControl_Confluence_Handler
->>>>>>> a44a6ee0
 
 if hasattr(QtCore.Qt, 'AA_EnableHighDpiScaling'):
     QtWidgets.QApplication.setAttribute(QtCore.Qt.AA_EnableHighDpiScaling, True)
@@ -442,7 +437,6 @@
                 self.main_window.terminal.moveCursor(QtGui.QTextCursor.End)
             except TypeError:
                 pass
-<<<<<<< HEAD
 
         # New update index is the last !~ index found in the message
         indices_found = re.findall(r'!~\d+~!', new_msg)
@@ -450,9 +444,6 @@
             self.update_index = int(re.findall(r'\d+', indices_found[-1])[0])
         else:
             self.update_index = None
-=======
-        self.update_index = int(re.findall(r'\d+', re.findall(r'!~\d+~!', new_msg)[-1])[0])
->>>>>>> a44a6ee0
 
     def kill_servers(self):
         """ Kills all servers connected to the logger, including the Log GUI and Log Server"""
@@ -1021,10 +1012,9 @@
             # Get buffer terminal
             buffer_terminal = self.controller.gui_client.get_text('buffer')
 
-            # Parse buffer terminal to get part of the message that is new
-            new_msg = buffer_terminal[buffer_terminal.rfind(f'!~{self.controller.update_index+1}~!'):-1]
-
-<<<<<<< HEAD
+            # Get the list of all bookmarks that exist in the buffer
+            bookmark_list = re.findall(r'!~\d+~!', buffer_terminal)
+
             # Find the first bookmark in the buffer
             if len(bookmark_list) > 0:
                 first_index = int(re.findall(r'\d+', bookmark_list[0])[0])
@@ -1088,17 +1078,6 @@
                     new_msg = buffer_terminal[buffer_terminal.rfind(f'!~{first_index}~!'):-1]
                     new_msg += "\n\n ----------\nPrevious buffer did not contain an index, contiuing from next received index.\n"
                     new_msg += "MESSAGES MAY HAVE BEEN OMITTED DUE TO EXCESSIVE LOGS\n---------- \n\n"
-=======
-            # Check if this failed
-            if new_msg == '':
-
-                # Check if the buffer is ahead of our last update
-                up_str = re.findall(r'!~\d+~!', new_msg)
-                if len(up_str) > 0:
-                    up_in = int(re.findall(r'\d+', up_str[0]))
-                    if up_in > self.controller.update_index:
-                        new_msg = buffer_terminal
->>>>>>> a44a6ee0
 
             # If we have a new message to add, add it
             if new_msg != '':
