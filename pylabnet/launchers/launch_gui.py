""" Runs a GUI window

Instantiates client to connect to Logger. Runs a Window server
Continuously updates GUI configuration and output. Can press the stop button + close the window to deactivate the GUI
Can connect to the GUI and update data by creating a GUI client.

Must tie the GUI to a .ui file that can be created in QtDesigner
"""

from PyQt5 import QtWidgets

from pylabnet.gui.pyqt.external_gui import Window, Service
from pylabnet.core.generic_server import GenericServer
from pylabnet.utils.logging.logger import LogClient

import sys
<<<<<<< HEAD
import numpy as np
=======
import socket
>>>>>>> 0fc20fae


def main():

    # Retrieve GUI template from command line argument
    gui_template = str(sys.argv[1])

    # Instantiate logger
    gui_logger = LogClient(
        host='localhost',
        port=10,
        module_tag='GUI module'
    )

    # Create app and instantiate main window
    app = QtWidgets.QApplication(sys.argv)
    main_window = Window(app, gui_template=gui_template)

    # Instantiate GUI server
    port_num = 9
    gui_service = Service()
    gui_service.assign_module(module=main_window)
    gui_service.assign_logger(logger=gui_logger)
    gui_server = GenericServer(
        service=gui_service,
        host='localhost',
<<<<<<< HEAD
        port=15
    )
    gui_server.start()

    # # Test code

    # # Build list of widgets internal to .gui (script specific)
    # graph_widgets = []
    # legend_widgets = []
    # number_widgets = []
    # bool_widgets = []
    # for i in range(4):
    #     graph_widgets.append('graph_widget_'+str(i+1))
    #     legend_widgets.append('legend_widget_'+str(i+1))
    #     bool_widgets.append('boolean_widget_'+str(i+1))
    #     number_widgets.append('number_widget_'+str(i+1))
    # for i in range(4, 8):
    #     number_widgets.append('number_widget_'+str(i+1))

    # # Define our plot, curve, and scalar names
    # plot_1 = 'Velocity monitor'
    # p1_curve_1 = 'Velocity frequency'
    # p1_curve_2 = 'Velocity setpoint'
    # plot_2 = 'TiSa monitor'
    # p2_curve_1 = 'TiSa frequency'
    # freq_1 = 'Velocity frequency'
    # sp_1 = 'Velocity setpoint'
    # freq_2 = 'TiSa frequency'
    # lock_1 = 'Velocity lock'

    # # Define mapping between key names and widget names
    # plots = {
    #     plot_1: {
    #         'curves': [p1_curve_1, p1_curve_2],
    #         'widget': graph_widgets[0],
    #         'legend': legend_widgets[0]
    #     },
    #     plot_2: {
    #         'curves': [p2_curve_1],
    #         'widget': graph_widgets[1],
    #         'legend': legend_widgets[1]
    #     }
    # }
    # scalars = {
    #     freq_1: number_widgets[0],
    #     sp_1: number_widgets[1],
    #     lock_1: bool_widgets[0],
    #     freq_2: number_widgets[2]
    # }

    # main_window.assign_widgets(plots=plots, scalars=scalars)
    # main_window.configure_widgets()
    # main_window.set_scalar(
    #     value=np.random.random_sample(),
    #     scalar_label=sp_1
    # )
=======
        port=port_num
    )
    gui_server.start()

    # Update GUI with server-specific details
    main_window.ip_label.setText('IP Address: {}'.format(
        socket.gethostbyname(socket.gethostname())
    ))
    main_window.port_label.setText('Port: {}'.format(port_num))
>>>>>>> 0fc20fae

    # Run the GUI until the stop button is clicked
    while not main_window.stop_button.isChecked():
        main_window.configure_widgets()
        main_window.update_widgets()
        main_window.force_update()
    sys.exit(app.exec_())


if __name__ == '__main__':
    main()<|MERGE_RESOLUTION|>--- conflicted
+++ resolved
@@ -14,11 +14,7 @@
 from pylabnet.utils.logging.logger import LogClient
 
 import sys
-<<<<<<< HEAD
-import numpy as np
-=======
 import socket
->>>>>>> 0fc20fae
 
 
 def main():
@@ -45,64 +41,6 @@
     gui_server = GenericServer(
         service=gui_service,
         host='localhost',
-<<<<<<< HEAD
-        port=15
-    )
-    gui_server.start()
-
-    # # Test code
-
-    # # Build list of widgets internal to .gui (script specific)
-    # graph_widgets = []
-    # legend_widgets = []
-    # number_widgets = []
-    # bool_widgets = []
-    # for i in range(4):
-    #     graph_widgets.append('graph_widget_'+str(i+1))
-    #     legend_widgets.append('legend_widget_'+str(i+1))
-    #     bool_widgets.append('boolean_widget_'+str(i+1))
-    #     number_widgets.append('number_widget_'+str(i+1))
-    # for i in range(4, 8):
-    #     number_widgets.append('number_widget_'+str(i+1))
-
-    # # Define our plot, curve, and scalar names
-    # plot_1 = 'Velocity monitor'
-    # p1_curve_1 = 'Velocity frequency'
-    # p1_curve_2 = 'Velocity setpoint'
-    # plot_2 = 'TiSa monitor'
-    # p2_curve_1 = 'TiSa frequency'
-    # freq_1 = 'Velocity frequency'
-    # sp_1 = 'Velocity setpoint'
-    # freq_2 = 'TiSa frequency'
-    # lock_1 = 'Velocity lock'
-
-    # # Define mapping between key names and widget names
-    # plots = {
-    #     plot_1: {
-    #         'curves': [p1_curve_1, p1_curve_2],
-    #         'widget': graph_widgets[0],
-    #         'legend': legend_widgets[0]
-    #     },
-    #     plot_2: {
-    #         'curves': [p2_curve_1],
-    #         'widget': graph_widgets[1],
-    #         'legend': legend_widgets[1]
-    #     }
-    # }
-    # scalars = {
-    #     freq_1: number_widgets[0],
-    #     sp_1: number_widgets[1],
-    #     lock_1: bool_widgets[0],
-    #     freq_2: number_widgets[2]
-    # }
-
-    # main_window.assign_widgets(plots=plots, scalars=scalars)
-    # main_window.configure_widgets()
-    # main_window.set_scalar(
-    #     value=np.random.random_sample(),
-    #     scalar_label=sp_1
-    # )
-=======
         port=port_num
     )
     gui_server.start()
@@ -112,7 +50,6 @@
         socket.gethostbyname(socket.gethostname())
     ))
     main_window.port_label.setText('Port: {}'.format(port_num))
->>>>>>> 0fc20fae
 
     # Run the GUI until the stop button is clicked
     while not main_window.stop_button.isChecked():
