--- conflicted
+++ resolved
@@ -73,16 +73,9 @@
     else:
         log_ip = 'localhost'
 
-<<<<<<< HEAD
-    if device_name is None:
-        logger_tag = server + '_server'
-    else:
-        logger_tag = server + '_' + device_name + '_server'
-=======
     device_id = args['device_id']
     logger_tag = server + '_server' + '_' + device_id
 
->>>>>>> 38c51970
 
     # Instantiate logger. This creates a client_data entry in the LogServer
     # that is populated with the server name, port.
