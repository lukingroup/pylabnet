--- conflicted
+++ resolved
@@ -22,7 +22,7 @@
     def exposed_get_counts(self, name):
         res_pickle = self._module.get_counts(name=name)
         return pickle.dumps(res_pickle)
-    
+
     def exposed_get_bin_widths(self, name):
         res_pickle = self._module.get_bin_widths(name=name)
         return pickle.dumps(res_pickle)
@@ -129,7 +129,7 @@
 
         res_pickle = self._service.exposed_get_counts(name=name)
         return pickle.loads(res_pickle)
-    
+
     def get_bin_widths(self, name=None):
         """Gets a 2D array of counts on all channels. See the
             getData() method of Counter class in TT
@@ -274,11 +274,7 @@
 
         return self._service.exposed_start_timetag_stream(
             name, n_max_events, channel_list
-<<<<<<< HEAD
-        )
-=======
-            )
->>>>>>> 63d0d0d5
+        )
 
     def start(self, name):
         """ Starts a measurement.
