import pickle

from pylabnet.network.core.service_base import ServiceBase
from pylabnet.network.core.client_base import ClientBase


class Service(ServiceBase):

    def exposed_start_trace(self, name, ch_list=[1], bin_width=1000000000,
                            n_bins=10000):
        ch_list = pickle.loads(ch_list)
        return self._module.start_trace(
            name=name,
            ch_list=ch_list,
            bin_width=bin_width,
            n_bins=n_bins
        )

    def exposed_clear_ctr(self, name):
        return self._module.clear_ctr(name=name)

    def exposed_get_counts(self, name):
        res_pickle = self._module.get_counts(name=name)
        return pickle.dumps(res_pickle)

<<<<<<< HEAD
    def exposed_get_counts_normalized(self, name):
        res_pickle = self._module.get_counts_normalized(name=name)
        return pickle.dumps(res_pickle)

=======
>>>>>>> dcc719f7
    def exposed_get_counts_total(self, name):
        res_pickle = self._module.get_counts_total(name=name)
        return pickle.dumps(res_pickle)

    def exposed_get_bin_widths(self, name):
        res_pickle = self._module.get_bin_widths(name=name)
        return pickle.dumps(res_pickle)

    def exposed_get_bin_widths(self, name):
        res_pickle = self._module.get_bin_widths(name=name)
        return pickle.dumps(res_pickle)

    def exposed_get_x_axis(self, name):
        res_pickle = self._module.get_x_axis(name=name)
        return pickle.dumps(res_pickle)

    def exposed_start_rate_monitor(self, name=None, ch_list=[1]):
        ch_list = pickle.loads(ch_list)
        return self._module.start_rate_monitor(name=name, ch_list=ch_list)

    def exposed_get_count_rate(self, name=None, ctr_index=0, integration=0.1):
        res_pickle = self._module.get_count_rate(
            name=name,
            ctr_index=ctr_index,
            integration=integration
        )
        return pickle.dumps(res_pickle)

    def exposed_get_timetag_stream_data(self, name):
        res_pickle = self._module.get_timetag_stream_data(name=name)
        return pickle.dumps(res_pickle)

    def exposed_start_gated_counter(self, name, click_ch, gate_ch, gated=True, bins=1000, end_channel=None):
        return self._module.start_gated_counter(name, click_ch, gate_ch, gated, bins, end_channel=end_channel)

    def exposed_start_histogram(self, name, start_ch, click_ch, next_ch=-134217728,
                                sync_ch=-134217728, binwidth=1000, n_bins=1000,
                                n_histograms=1, start_delay=None):
        return self._module.start_histogram(name, start_ch, click_ch, next_ch=next_ch,
                                            sync_ch=sync_ch, binwidth=binwidth, n_bins=n_bins, n_histograms=n_histograms,
                                            start_delay=start_delay)

    def exposed_start_correlation(self, name, ch_1, ch_2, binwidth=1000, n_bins=1000, delay=None):
        return self._module.start_correlation(name, ch_1, ch_2, binwidth, n_bins, delay)

    def exposed_start_timetag_stream(self, name, n_max_events, channel_list):
        return self._module.start_timetag_stream(name, n_max_events, channel_list)

    def exposed_start(self, name):
        return self._module.start(name)

    def exposed_stop(self, name):
        return self._module.stop(name)

    def exposed_create_gated_channel(self, channel_name, click_ch, gate_ch, delay):
        return self._module.create_gated_channel(channel_name, click_ch, gate_ch, delay)

    def exposed_create_delayed_channel(self, channel_name, click_ch, delay):
        return self._module.create_delayed_channel(channel_name, click_ch, delay)

    def exposed_update_delay(self, channel_name, delay):
        return self._module.update_delay(channel_name, delay)

    def exposed_create_combined_channel(self, channel_name, channel_list):
        channel_list = pickle.loads(channel_list)
        return self._module.create_combined_channel(channel_name, channel_list)

    def exposed_set_trigger_level(self, channel, voltage):
        return self._module.set_trigger_level(channel, voltage)


class Client(ClientBase):

    def start_trace(self, name=None, ch_list=[1], bin_width=1000000000, n_bins=10000):
        """Start counter - used for count-trace applications

        :param name: (str) identifier for the counter measurement
        :param ch_list: (list) list of channels to count
        :param bin_width: integer in ps for width of count bins
        :param n_bins: integer number of bins to store before
                            wrapping around
        """

        ch_list = pickle.dumps(ch_list)
        return self._service.exposed_start_trace(
            name=name,
            ch_list=ch_list,
            bin_width=bin_width,
            n_bins=n_bins
        )

    def clear_ctr(self, name=None):
        """Resets the array to zero and restarts the measurement.
        Generic method for most measurement types.
        See the clear() method of Counter class in TT

        :param name: (str) identifier for the counter measurement
        """

        return self._service.exposed_clear_ctr(name=name)

    def get_counts(self, name=None):
        """Gets a 2D array of counts on all channels. See the
            getData() method of Counter class in TT

        :param name: (str) identifier for the counter measurement
        """

        res_pickle = self._service.exposed_get_counts(name=name)
        return pickle.loads(res_pickle)

<<<<<<< HEAD
    def get_counts_normalized(self, name=None):
        """Gets a 2D array of normalized counts on all channels. See the
            getData() method of Counter class in TT

        :param name: (str) identifier for the counter measurement
        """

        res_pickle = self._service.exposed_get_counts_normalized(name=name)
        return pickle.loads(res_pickle)

    def get_counts_total(self, name=None):
        """Gets a 2D array of all counts on all channels. See the
            getCountsTotal() method of Countrate class in TT

        :param name: (str) identifier for the counter measurement
        """

        res_pickle = self._service.exposed_get_counts_total(name=name)
        return pickle.loads(res_pickle)

    def get_bin_widths(self, name=None):
        """Gets a 2D array of counts on all channels. See the
            getData() method of Counter class in TT
=======
    def get_counts_total(self, name=None):
        """Gets a 2D array of all counts on all channels. See the
            getCountsTotal() method of Countrate class in TT
>>>>>>> dcc719f7

        :param name: (str) identifier for the counter measurement
        """

        res_pickle = self._service.exposed_get_counts_total(name=name)
        return pickle.loads(res_pickle)

    def get_bin_widths(self, name=None):
        """Gets a 2D array of counts on all channels. See the
            getData() method of Counter class in TT

        :param name: (str) identifier for the counter measurement
        """

        res_pickle = self._service.exposed_get_bin_widths(name=name)
        return pickle.loads(res_pickle)

    def get_x_axis(self, name=None):
        """Gets the x axis in picoseconds for the count array.
            See the getIndex() method of Counter class in TT

        :param name: (str) identifier for the counter measurement
        """

        res_pickle = self._service.exposed_get_x_axis(name=name)
        return pickle.loads(res_pickle)

    def start_rate_monitor(self, name=None, ch_list=[1]):
        """Sets up a measurement for count rates

        :param name: (str) identifier for the counter
        :param ch_list: (list) list of channels to measure
        """

        ch_list = pickle.dumps(ch_list)
        return self._service.exposed_start_rate_monitor(name=name, ch_list=ch_list)

    def get_count_rate(self, name=None, ctr_index=0, integration=0.1):
        """ Reports the current count rate

        :param name: (str) name of counter to use
        :param ctr_index: (int) index of counter to get data for
        :param integration: (float) roughly how long to measure for
        """

        res_pickle = self._service.exposed_get_count_rate(
            name=name,
            ctr_index=ctr_index,
            integration=integration
        )
        return pickle.loads(res_pickle)

    def get_timetag_stream_data(self, name):
        """ returns channels and timestamps of TimeTagStream object in a tuple
        :param name: (str) name of TimeTagStream instance
        """

        res_pickle = self._service.exposed_get_timetag_stream_data(name)
        return pickle.loads(res_pickle)

    def start_gated_counter(self, name, click_ch, gate_ch, gated=True, bins=1000, end_channel=None):
        """ Starts a new gated counter

        Starts counting at rising edge of gate, and returns count value into array
        after falling edge of gate

        :param name: (str) name of counter measurement to use
        :param click_ch: (int) click channel number -8...-1, 1...8
        :param gate_ch: (int) gate channel number -8...-1, 1...8
        :param bins: (int) number of bins (gate windows) to store
        """

        self._service.exposed_start_gated_counter(name, click_ch, gate_ch, gated, bins, end_channel=end_channel)

    def count_between_markers(self, name, click_ch, marker_ch, bins=1000, end_channel=None):
        """ Starts a new counter that counts at the rising edge of a marker

        Starts counting at rising edge of marker channel, and returns count value
        into array at the next marker rising edge

        :param name: (str) name of counter measurement to use
        :param click_ch: (int) click channel number -8...-1, 1...8
        :param marker_ch: (int) marker channel number -8...-1, 1...8
        :param bins: (int) number of bins (gate windows) to store
        """

        self._service.exposed_start_gated_counter(name, click_ch, marker_ch, False, bins, end_channel=end_channel)

    def start_histogram(self, name, start_ch, click_ch, next_ch=-134217728,
                        sync_ch=-134217728, binwidth=1000, n_bins=1000,
                        n_histograms=1, start_delay=None):
        """ Sets up a Histogram measurement using the TT.TimeDifferences
        measurement class

        :param name: (str) name of measurement for future reference
        :param start_ch: (int) index of start channel -8...-1, 1...8
        :param click_ch: (int) index of counts channel -8...-1, 1...8
        :param next_ch: (int, optional) channel used to mark transition
            to next histogram (for multi-channel histograms)
        :param sync_ch: (int, optional) channel used to mark reset of
            histogram index
        :param binwidth: (int) width of bin in ps
        :param n_bins: (int) number of bins for total measurement
        :param n_histograms: (int) total number of histograms
        :param start_delay: (optional, int) delay for marker in ps
        """

        return self._service.exposed_start_histogram(name, start_ch, click_ch,
                                                     next_ch=next_ch,
                                                     sync_ch=sync_ch,
                                                     binwidth=binwidth, n_bins=n_bins,
                                                     n_histograms=n_histograms,
                                                     start_delay=start_delay)

    def start_correlation(self, name, ch_1, ch_2, binwidth=1000, n_bins=1000, delay=None):
        """ Sets up a correlation measurement using TT.Correlation measurement class

        :param name: (str) name of measurement for future reference
        :param ch_1: (int or str) index of first click channel -8...-1, 1...8
            if physical, otherwise channel name if virtual
        :param ch_2: (int or str) index of second click channel -8...-1, 1...8
            if physical, otherwise channel name if virtual
        :param binwidth: (int) width of bin in ps
        :param n_Bins: (int) number of bins for total measurement
        :param delay: (optional, int) delay for channel 1
        """

        return self._service.exposed_start_correlation(
            name, ch_1, ch_2, binwidth, n_bins, delay
        )

    def start_timetag_stream(self, name, n_max_events, channel_list):
        """ Sets up a time tag stream using TT.TimeTagStream class

        :param name: (str) name of measurement for future reference
        :n_max_events: (int) max number of events to store in stream
        :channel_list: (list) list of channels to use
        """

        return self._service.exposed_start_timetag_stream(
            name, n_max_events, channel_list
        )

    def start(self, name):
        """ Starts a measurement.

        Can be used to restart a measurement once it has been stopped
        :param name: (str) name of the measurement for identification
        """

        return self._service.exposed_start(name)

    def stop(self, name):
        """ Stops a measurement.

        Can be used to stop a measurement
        :param name: (str) name of the measurement for identification
        """

        return self._service.exposed_stop(name)

    def create_gated_channel(self, channel_name, click_ch, gate_ch, delay=None):
        """ Creates a virtual channel that is gated

        :param channel_name: (str) name of channel for future reference
        :param click_ch: (int) index of click channel -8...-1, 1...8
        :param gate_ch: (int) index of gate channel -8...-1, 1...8
            Assumes gate starts on rising edge (if positive) and ends
            on falling edge
        :param delay: (optional, float) amount to delay gate by
        """

        return self._service.exposed_create_gated_channel(
            channel_name, click_ch, gate_ch, delay
        )

    def create_delayed_channel(self, channel_name, click_ch, delay):
        return self._service.exposed_create_delayed_channel(channel_name, click_ch, delay)

    def create_combined_channel(self, channel_name, channel_list):
        """ Creates a combined virtual channel which includes events from multiple cahnnels

        :param channel_name: (str) name, identifier of the channel
        :param channel_list: (list) list of channel numbers or names to combine
        """
        return self._service.exposed_create_combined_channel(
            channel_name, pickle.dumps(channel_list)
        )

    def update_delay(self, channel_name, delay):
        """ Updates the delay for a gated + delayed channel

        :param channel_name: (str) identifier name of gated channel
        :param delay: (float) value of delay to update to in ps
        """

        return self._service.exposed_update_delay(channel_name, delay)

    def set_trigger_level(self, channel, voltage):
        return self._service.exposed_set_trigger_level(channel, voltage)<|MERGE_RESOLUTION|>--- conflicted
+++ resolved
@@ -23,13 +23,10 @@
         res_pickle = self._module.get_counts(name=name)
         return pickle.dumps(res_pickle)
 
-<<<<<<< HEAD
     def exposed_get_counts_normalized(self, name):
         res_pickle = self._module.get_counts_normalized(name=name)
         return pickle.dumps(res_pickle)
 
-=======
->>>>>>> dcc719f7
     def exposed_get_counts_total(self, name):
         res_pickle = self._module.get_counts_total(name=name)
         return pickle.dumps(res_pickle)
@@ -141,7 +138,6 @@
         res_pickle = self._service.exposed_get_counts(name=name)
         return pickle.loads(res_pickle)
 
-<<<<<<< HEAD
     def get_counts_normalized(self, name=None):
         """Gets a 2D array of normalized counts on all channels. See the
             getData() method of Counter class in TT
@@ -165,11 +161,6 @@
     def get_bin_widths(self, name=None):
         """Gets a 2D array of counts on all channels. See the
             getData() method of Counter class in TT
-=======
-    def get_counts_total(self, name=None):
-        """Gets a 2D array of all counts on all channels. See the
-            getCountsTotal() method of Countrate class in TT
->>>>>>> dcc719f7
 
         :param name: (str) identifier for the counter measurement
         """
