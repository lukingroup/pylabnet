import pickle

from pylabnet.network.core.service_base import ServiceBase
from pylabnet.network.core.client_base import ClientBase


class Service(ServiceBase):

    def exposed_start_trace(self, name, ch_list=[1], bin_width=1000000000,
                            n_bins=10000):
        ch_list = pickle.loads(ch_list)
        return self._module.start_trace(
            name=name,
            ch_list=ch_list,
            bin_width=bin_width,
            n_bins=n_bins
        )

    def exposed_clear_ctr(self, name):
        return self._module.clear_ctr(name=name)

    def exposed_get_counts(self, name):
        res_pickle = self._module.get_counts(name=name)
        return pickle.dumps(res_pickle)

    def exposed_get_counts_normalized(self, name):
        res_pickle = self._module.get_counts_normalized(name=name)
        return pickle.dumps(res_pickle)

    def exposed_get_counts_total(self, name):
        res_pickle = self._module.get_counts_total(name=name)
        return pickle.dumps(res_pickle)

    def exposed_get_bin_widths(self, name):
        res_pickle = self._module.get_bin_widths(name=name)
        return pickle.dumps(res_pickle)

    def exposed_get_bin_widths(self, name):
        res_pickle = self._module.get_bin_widths(name=name)
        return pickle.dumps(res_pickle)

    def exposed_get_x_axis(self, name):
        res_pickle = self._module.get_x_axis(name=name)
        return pickle.dumps(res_pickle)

    def exposed_start_rate_monitor(self, name=None, ch_list=[1]):
        ch_list = pickle.loads(ch_list)
        return self._module.start_rate_monitor(name=name, ch_list=ch_list)

    def exposed_get_count_rate(self, name=None, ctr_index=0, integration=0.1):
        res_pickle = self._module.get_count_rate(
            name=name,
            ctr_index=ctr_index,
            integration=integration
        )
        return pickle.dumps(res_pickle)

<<<<<<< HEAD
=======
    def exposed_get_timetag_stream_data(self, name):
        res_pickle = self._module.get_timetag_stream_data(name=name)
        return pickle.dumps(res_pickle)

>>>>>>> c4c062ed
    def exposed_start_gated_counter(self, name, click_ch, gate_ch, gated=True, bins=1000, end_channel=None):
        return self._module.start_gated_counter(name, click_ch, gate_ch, gated, bins, end_channel=end_channel)

    def exposed_start_histogram(self, name, start_ch, click_ch, next_ch=-134217728,
                                sync_ch=-134217728, binwidth=1000, n_bins=1000,
                                n_histograms=1, start_delay=None):
        return self._module.start_histogram(name, start_ch, click_ch, next_ch=next_ch,
                                            sync_ch=sync_ch, binwidth=binwidth, n_bins=n_bins, n_histograms=n_histograms,
                                            start_delay=start_delay)

    def exposed_start_correlation(self, name, ch_1, ch_2, binwidth=1000, n_bins=1000, delay=None):
        return self._module.start_correlation(name, ch_1, ch_2, binwidth, n_bins, delay)

    def exposed_start_timetag_stream(self, name, n_max_events, channel_list):
        return self._module.start_timetag_stream(name, n_max_events, channel_list)

    def exposed_start(self, name):
        return self._module.start(name)

    def exposed_stop(self, name):
        return self._module.stop(name)

    def exposed_create_gated_channel(self, channel_name, click_ch, gate_ch, delay):
        return self._module.create_gated_channel(channel_name, click_ch, gate_ch, delay)

    def exposed_create_delayed_channel(self, channel_name, click_ch, delay):
        return self._module.create_delayed_channel(channel_name, click_ch, delay)

    def exposed_update_delay(self, channel_name, delay):
        return self._module.update_delay(channel_name, delay)

    def exposed_create_combined_channel(self, channel_name, channel_list):
        channel_list = pickle.loads(channel_list)
        return self._module.create_combined_channel(channel_name, channel_list)

    def exposed_set_trigger_level(self, channel, voltage):
        return self._module.set_trigger_level(channel, voltage)


class Client(ClientBase):

    def start_trace(self, name=None, ch_list=[1], bin_width=1000000000, n_bins=10000):
        """Start counter - used for count-trace applications

        :param name: (str) identifier for the counter measurement
        :param ch_list: (list) list of channels to count
        :param bin_width: integer in ps for width of count bins
        :param n_bins: integer number of bins to store before
                            wrapping around
        """

        ch_list = pickle.dumps(ch_list)
        return self._service.exposed_start_trace(
            name=name,
            ch_list=ch_list,
            bin_width=bin_width,
            n_bins=n_bins
        )

    def clear_ctr(self, name=None):
        """Resets the array to zero and restarts the measurement.
        Generic method for most measurement types.
        See the clear() method of Counter class in TT

        :param name: (str) identifier for the counter measurement
        """

        return self._service.exposed_clear_ctr(name=name)

    def get_counts(self, name=None):
        """Gets a 2D array of counts on all channels. See the
            getData() method of Counter class in TT

        :param name: (str) identifier for the counter measurement
        """

        res_pickle = self._service.exposed_get_counts(name=name)
        return pickle.loads(res_pickle)

    def get_counts_normalized(self, name=None):
        """Gets a 2D array of normalized counts on all channels. See the
            getData() method of Counter class in TT

        :param name: (str) identifier for the counter measurement
        """

        res_pickle = self._service.exposed_get_counts_normalized(name=name)
        return pickle.loads(res_pickle)

    def get_counts_total(self, name=None):
        """Gets a 2D array of all counts on all channels. See the
            getCountsTotal() method of Countrate class in TT

        :param name: (str) identifier for the counter measurement
        """

        res_pickle = self._service.exposed_get_counts_total(name=name)
        return pickle.loads(res_pickle)

    def get_bin_widths(self, name=None):
        """Gets a 2D array of counts on all channels. See the
            getData() method of Counter class in TT

        :param name: (str) identifier for the counter measurement
        """

        res_pickle = self._service.exposed_get_counts_total(name=name)
        return pickle.loads(res_pickle)

    def get_bin_widths(self, name=None):
        """Gets a 2D array of counts on all channels. See the
            getData() method of Counter class in TT

        :param name: (str) identifier for the counter measurement
        """

        res_pickle = self._service.exposed_get_bin_widths(name=name)
        return pickle.loads(res_pickle)

    def get_x_axis(self, name=None):
        """Gets the x axis in picoseconds for the count array.
            See the getIndex() method of Counter class in TT

        :param name: (str) identifier for the counter measurement
        """

        res_pickle = self._service.exposed_get_x_axis(name=name)
        return pickle.loads(res_pickle)

    def start_rate_monitor(self, name=None, ch_list=[1]):
        """Sets up a measurement for count rates

        :param name: (str) identifier for the counter
        :param ch_list: (list) list of channels to measure
        """

        ch_list = pickle.dumps(ch_list)
        return self._service.exposed_start_rate_monitor(name=name, ch_list=ch_list)

    def get_count_rate(self, name=None, ctr_index=0, integration=0.1):
        """ Reports the current count rate

        :param name: (str) name of counter to use
        :param ctr_index: (int) index of counter to get data for
        :param integration: (float) roughly how long to measure for
        """

        res_pickle = self._service.exposed_get_count_rate(
            name=name,
            ctr_index=ctr_index,
            integration=integration
        )
        return pickle.loads(res_pickle)

<<<<<<< HEAD
    def start_gated_counter(self, name, click_ch, gate_ch, bins=1000, end_channel=None):
=======
    def get_timetag_stream_data(self, name):
        """ returns channels and timestamps of TimeTagStream object in a tuple
        :param name: (str) name of TimeTagStream instance
        """

        res_pickle = self._service.exposed_get_timetag_stream_data(name)
        return pickle.loads(res_pickle)

    def start_gated_counter(self, name, click_ch, gate_ch, gated=True, bins=1000, end_channel=None):
>>>>>>> c4c062ed
        """ Starts a new gated counter

        Starts counting at rising edge of gate, and returns count value into array
        after falling edge of gate

        :param name: (str) name of counter measurement to use
        :param click_ch: (int) click channel number -8...-1, 1...8
        :param gate_ch: (int) gate channel number -8...-1, 1...8
        :param bins: (int) number of bins (gate windows) to store
        """

<<<<<<< HEAD
        self._service.exposed_start_gated_counter(name, click_ch, gate_ch, True, bins, end_channel=end_channel)
=======
        self._service.exposed_start_gated_counter(name, click_ch, gate_ch, gated, bins, end_channel=end_channel)
>>>>>>> c4c062ed

    def count_between_markers(self, name, click_ch, marker_ch, bins=1000, end_channel=None):
        """ Starts a new counter that counts at the rising edge of a marker

        Starts counting at rising edge of marker channel, and returns count value
        into array at the next marker rising edge

        :param name: (str) name of counter measurement to use
        :param click_ch: (int) click channel number -8...-1, 1...8
        :param marker_ch: (int) marker channel number -8...-1, 1...8
        :param bins: (int) number of bins (gate windows) to store
        """

        self._service.exposed_start_gated_counter(name, click_ch, marker_ch, False, bins, end_channel=end_channel)

    def start_histogram(self, name, start_ch, click_ch, next_ch=-134217728,
                        sync_ch=-134217728, binwidth=1000, n_bins=1000,
                        n_histograms=1, start_delay=None):
        """ Sets up a Histogram measurement using the TT.TimeDifferences
        measurement class

        :param name: (str) name of measurement for future reference
        :param start_ch: (int) index of start channel -8...-1, 1...8
        :param click_ch: (int) index of counts channel -8...-1, 1...8
        :param next_ch: (int, optional) channel used to mark transition
            to next histogram (for multi-channel histograms)
        :param sync_ch: (int, optional) channel used to mark reset of
            histogram index
        :param binwidth: (int) width of bin in ps
        :param n_bins: (int) number of bins for total measurement
        :param n_histograms: (int) total number of histograms
        :param start_delay: (optional, int) delay for marker in ps
        """

        return self._service.exposed_start_histogram(name, start_ch, click_ch,
                                                     next_ch=next_ch,
                                                     sync_ch=sync_ch,
                                                     binwidth=binwidth, n_bins=n_bins,
                                                     n_histograms=n_histograms,
                                                     start_delay=start_delay)

    def start_correlation(self, name, ch_1, ch_2, binwidth=1000, n_bins=1000, delay=None):
        """ Sets up a correlation measurement using TT.Correlation measurement class

        :param name: (str) name of measurement for future reference
        :param ch_1: (int or str) index of first click channel -8...-1, 1...8
            if physical, otherwise channel name if virtual
        :param ch_2: (int or str) index of second click channel -8...-1, 1...8
            if physical, otherwise channel name if virtual
        :param binwidth: (int) width of bin in ps
        :param n_Bins: (int) number of bins for total measurement
        :param delay: (optional, int) delay for channel 1
        """

        return self._service.exposed_start_correlation(
            name, ch_1, ch_2, binwidth, n_bins, delay
        )

    def start_timetag_stream(self, name, n_max_events, channel_list):
        """ Sets up a time tag stream using TT.TimeTagStream class

        :param name: (str) name of measurement for future reference
        :n_max_events: (int) max number of events to store in stream
        :channel_list: (list) list of channels to use
        """

        return self._service.exposed_start_timetag_stream(
            name, n_max_events, channel_list
        )

    def start(self, name):
        """ Starts a measurement.

        Can be used to restart a measurement once it has been stopped
        :param name: (str) name of the measurement for identification
        """

        return self._service.exposed_start(name)

    def stop(self, name):
        """ Stops a measurement.

        Can be used to stop a measurement
        :param name: (str) name of the measurement for identification
        """

        return self._service.exposed_stop(name)

    def create_gated_channel(self, channel_name, click_ch, gate_ch, delay=None):
        """ Creates a virtual channel that is gated

        :param channel_name: (str) name of channel for future reference
        :param click_ch: (int) index of click channel -8...-1, 1...8
        :param gate_ch: (int) index of gate channel -8...-1, 1...8
            Assumes gate starts on rising edge (if positive) and ends
            on falling edge
        :param delay: (optional, float) amount to delay gate by
        """

        return self._service.exposed_create_gated_channel(
            channel_name, click_ch, gate_ch, delay
        )

    def create_delayed_channel(self, channel_name, click_ch, delay):
        return self._service.exposed_create_delayed_channel(channel_name, click_ch, delay)

    def create_combined_channel(self, channel_name, channel_list):
        """ Creates a combined virtual channel which includes events from multiple cahnnels

        :param channel_name: (str) name, identifier of the channel
        :param channel_list: (list) list of channel numbers or names to combine
        """
        return self._service.exposed_create_combined_channel(
            channel_name, pickle.dumps(channel_list)
        )

    def update_delay(self, channel_name, delay):
        """ Updates the delay for a gated + delayed channel

        :param channel_name: (str) identifier name of gated channel
        :param delay: (float) value of delay to update to in ps
        """

        return self._service.exposed_update_delay(channel_name, delay)

    def set_trigger_level(self, channel, voltage):
        return self._service.exposed_set_trigger_level(channel, voltage)<|MERGE_RESOLUTION|>--- conflicted
+++ resolved
@@ -55,13 +55,10 @@
         )
         return pickle.dumps(res_pickle)
 
-<<<<<<< HEAD
-=======
     def exposed_get_timetag_stream_data(self, name):
         res_pickle = self._module.get_timetag_stream_data(name=name)
         return pickle.dumps(res_pickle)
 
->>>>>>> c4c062ed
     def exposed_start_gated_counter(self, name, click_ch, gate_ch, gated=True, bins=1000, end_channel=None):
         return self._module.start_gated_counter(name, click_ch, gate_ch, gated, bins, end_channel=end_channel)
 
@@ -216,9 +213,6 @@
         )
         return pickle.loads(res_pickle)
 
-<<<<<<< HEAD
-    def start_gated_counter(self, name, click_ch, gate_ch, bins=1000, end_channel=None):
-=======
     def get_timetag_stream_data(self, name):
         """ returns channels and timestamps of TimeTagStream object in a tuple
         :param name: (str) name of TimeTagStream instance
@@ -228,7 +222,6 @@
         return pickle.loads(res_pickle)
 
     def start_gated_counter(self, name, click_ch, gate_ch, gated=True, bins=1000, end_channel=None):
->>>>>>> c4c062ed
         """ Starts a new gated counter
 
         Starts counting at rising edge of gate, and returns count value into array
@@ -240,11 +233,7 @@
         :param bins: (int) number of bins (gate windows) to store
         """
 
-<<<<<<< HEAD
-        self._service.exposed_start_gated_counter(name, click_ch, gate_ch, True, bins, end_channel=end_channel)
-=======
         self._service.exposed_start_gated_counter(name, click_ch, gate_ch, gated, bins, end_channel=end_channel)
->>>>>>> c4c062ed
 
     def count_between_markers(self, name, click_ch, marker_ch, bins=1000, end_channel=None):
         """ Starts a new counter that counts at the rising edge of a marker
