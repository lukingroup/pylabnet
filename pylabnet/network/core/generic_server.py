""" Base module for servers in pylabnet

`GenericServer` creates an `rpyc.ThreadedServer` and assigns it a service (should be an instance
of `ServiceBase` class), which exposes functionality to clients that connect to the server. The
`GenericServer` can be identified and accessed via a `hostname` (IP address, or `'localhost'` if
local) and `port` number from 0 to 65535 (recommended to use ports 1024 to 49151). For a generic
(insecure) connection without authentication, the `key` parameter can be set to `None`.

The connection can be made secure by passing the name of a valid self-signed key file in the
C:/Windows/System32 directory. This can be generated using the OpenSSL toolkit from the commandline
using the command
```bash
openssl req -new -x509 -days -365 -nodes -out my_key.pem -keyout my_key.pem
```
which generates a keyfile automatically in C:/Windows/System32 named my_key.pm that is valid for
365 days.

NOTE: this module defaults to using a key as described above. If you would like to run the
software without authentication, change the default value to key=None here and in ClientBase
"""


import rpyc
import threading
import os
import time
import platform


class GenericServer:
    def __init__(self, service, host, port, key='pylabnet.pem'):
        """ Instantiates a server

        :param service: ServiceBase instance to assign to server
        :param host: (str) name of host (can use 'localhost' for local connections)
        :param port: (int) port number to use - must be unique
        :param key: (str, optional) name of key file stored in C:/Windows/System32/ (for windows, /etc/ssl/certs for linux)
            for authentication purposes. If None, a standard server (without secure
            authentication) will be used
        """

        self.operating_system = get_os()
        if key is None:

            # start a server without any authentication
            self._server = rpyc.ThreadedServer(
                service=service,
                hostname=host,
                port=port,
                protocol_config={
                    'allow_public_attrs': True,
                    'sync_request_timeout': 300
                }
            )

        else:

            # identify key
            if self.operating_system == "Windows":
                key = os.path.join(os.environ['WINDIR'], 'System32', key)
<<<<<<< HEAD
                cert = key
            elif operating_system == "Linux":
=======
            elif self.operating_system == "Linux":
>>>>>>> c22de10b
                key = os.path.join('/etc/ssl/certs', 'pylabnet.pem')
                cert = os.path.join('/etc/ssl/certs', 'pylabnet.cert')

            if os.path.exists(key):

                # Add SSL authentication
                self._server = rpyc.ThreadedServer(
                    service=service,
                    hostname=host,
                    port=port,
                    protocol_config={
                        'allow_public_attrs': True,
                        'sync_request_timeout': 300
                    },
                    authenticator=rpyc.utils.authenticators.SSLAuthenticator(
                        key, cert
                    )
                )

            else:
                msg_str = f'No keyfile found, please check that {key} exists.'
                print(msg_str)
                time.sleep(10)
                raise FileNotFoundError(msg_str)

        self._server_thread = threading.Thread(
            target=self._start_server,
            args=(self._server,)
        )

    def start(self):
        self._server_thread.start()

    def stop(self):
        self._server.close()

    @staticmethod
    def _start_server(server_obj):
        server_obj.start()


def get_os():
    """Read out operating system"""

    pf = platform.system()


    if pf == 'Linux':
        operating_system = 'Linux'
    elif pf=='Windows':
        operating_system = 'Windows'
    elif pf=="Darwin":
        operating_system = 'mac_os'
    else:
        operating_system = pf

    return operating_system<|MERGE_RESOLUTION|>--- conflicted
+++ resolved
@@ -58,12 +58,7 @@
             # identify key
             if self.operating_system == "Windows":
                 key = os.path.join(os.environ['WINDIR'], 'System32', key)
-<<<<<<< HEAD
-                cert = key
-            elif operating_system == "Linux":
-=======
             elif self.operating_system == "Linux":
->>>>>>> c22de10b
                 key = os.path.join('/etc/ssl/certs', 'pylabnet.pem')
                 cert = os.path.join('/etc/ssl/certs', 'pylabnet.cert')
 
