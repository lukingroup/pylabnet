import pyqtgraph as pg
import numpy as np
import copy
import time
from PyQt5 import QtWidgets, QtCore

from pylabnet.gui.pyqt.external_gui import Window, ParameterPopup, GraphPopup
from pylabnet.utils.logging.logger import LogClient, LogHandler
from pylabnet.utils.helper_methods import save_metadata, generic_save, pyqtgraph_save, fill_2dlist


class Dataset:

    def __init__(self, gui:Window, log:LogClient=None, data=None,
        x=None, graph=None, name=None, **kwargs):
        """ Instantiates an empty generic dataset

        :param gui: (Window) GUI window for data graphing
        :param log: (LogClient)
        :param data: initial data to set
        :param x: x axis
        :param graph: (pg.PlotWidget) graph to use
        """

        self.log = LogHandler(log)
        if 'config' in kwargs:
            self.config = kwargs['config']
        else:
            self.config = {}
        self.metadata = self.log.get_metadata()
        if name is None:
            self.name = self.__class__.__name__
        else:
            self.name = name

        # Set data registers
        self.data = data
        self.x = x
        self.children = {}
        self.mapping = {}
        self.widgets = {}

        # Configure data visualization
        self.gui = gui
        self.visualize(graph, **kwargs)

    def add_child(self, name, mapping=None, data_type=None,
        new_plot=True, **kwargs):
        """ Adds a child dataset with a particular data mapping

        :param name: (str) name of processed dataset
            becomes a Dataset object (or child) as attribute of self
        :param mapping: (function) function which transforms Dataset to processed Dataset
        :param data_type: (Class) type of Dataset to add
        :param new_plot: (bool) whether or not to use a new plot
        """

        if new_plot:
            graph = None
        else:
            graph = self.graph

        if data_type is None:
            data_type = self.__class__

        self.children[name] = data_type(
            gui=self.gui,
            data=self.data,
            graph=graph,
            name=name,
            **kwargs
        )

        if mapping is not None:
            self.mapping[name] = mapping

    def set_data(self, data=None, x=None):
        """ Sets data

        :param data: data to set
        :param x: x axis
        """

        self.data = data

        if x is not None:
            self.x = x

        self.set_children_data()

    def set_children_data(self):
        """ Sets all children data with mappings """

        for name, child in self.children.items():
            # If we need to process the child data, do it
            if name in self.mapping:
                self.mapping[name](self, prev_dataset=child)

    def visualize(self, graph, **kwargs):
        """ Prepare data visualization on GUI

        :param graph: (pg.PlotWidget) graph to use
        """

        self.handle_new_window(graph, **kwargs)

        if 'color_index' in kwargs:
            color_index = kwargs['color_index']
        else:
            color_index = self.gui.graph_layout.count()-1
        self.curve = self.graph.plot(
            pen=pg.mkPen(self.gui.COLOR_LIST[
                color_index
            ])
        )
        self.update(**kwargs)

    def update(self, **kwargs):
        """ Updates current data to plot"""

        if self.data is not None:
            if self.x is not None:
                self.curve.setData(self.x[:len(self.data)], self.data)
            else:
                self.curve.setData(self.data)

        for child in self.children.values():
            child.update(**kwargs)

    def interpret_status(self, status):
        """ Interprets a status flag for exepriment monitoring

        :param status: (str) current status message
        """

        if status == 'OK':
            self.gui.presel_status.setText(status)
            self.gui.presel_status.setStyleSheet('')
        elif status == 'BAD':
            self.gui.presel_status.setText(status)
            self.gui.presel_status.setStyleSheet('background-color: red;')
        else:
            self.gui.presel_status.setText(status)
            self.gui.presel_status.setStyleSheet('background-color: gray;')

    def save(self, filename=None, directory=None, date_dir=True):

        generic_save(
            data=self.data,
            filename=f'{filename}_{self.name}',
            directory=directory,
            date_dir=date_dir
        )
        if self.x is not None:
            generic_save(
                data=self.x,
                filename=f'{filename}_{self.name}_x',
                directory=directory,
                date_dir=date_dir
            )

        if hasattr(self, 'graph'):
            pyqtgraph_save(
                self.graph.getPlotItem(),
                f'{filename}_{self.name}',
                directory,
                date_dir
            )

        for child in self.children.values():
            child.save(filename, directory, date_dir)

        save_metadata(self.log, filename, directory, date_dir)

    def add_params_to_gui(self, **params):
        """ Adds parameters of dataset to gui

        :params: (dict) containing all parameter names and values
        """

        for name, value in params.items():

            hbox = QtWidgets.QHBoxLayout()
            hbox.addWidget(QtWidgets.QLabel(name))
            if type(value) is int:
                self.widgets[name] = QtWidgets.QSpinBox()
                self.widgets[name].setMaximum(1000000000)
                self.widgets[name].setMinimum(-1000000000)
                self.widgets[name].setValue(value)
            elif type(value) is float:
                self.widgets[name] = QtWidgets.QDoubleSpinBox()
                self.widgets[name].setMaximum(1000000000.)
                self.widgets[name].setMinimum(-1000000000.)
                self.widgets[name].setDecimals(6)
                self.widgets[name].setValue(value)
            else:
                self.widgets[name] = QtWidgets.QLabel(str(value))

            hbox.addWidget(self.widgets[name])
            self.gui.dataset_layout.addLayout(hbox)

    def handle_new_window(self, graph, **kwargs):
        """ Handles visualizing and possibility of new popup windows """

        if graph is None:

            # If we want to use a separate window
            if 'window' in kwargs:

                # Check whether this window exists
<<<<<<< HEAD
                if not hasattr(self.gui, kwargs['window']):

=======
                if not kwargs['window'] in self.gui.windows:
      
>>>>>>> ff787529
                    if 'window_title' in kwargs:
                        window_title = kwargs['window_title']
                    else:
                        window_title = 'Graph Holder'
<<<<<<< HEAD
                    setattr(
                        self.gui,
                        kwargs['window'],
                        GraphPopup(window_title=window_title, size=(700,300))
=======
                    self.gui.windows[kwargs['window']] = GraphPopup(
                        window_title=window_title, size=(700,300)
>>>>>>> ff787529
                    )

                self.graph = pg.PlotWidget()
                self.gui.windows[kwargs['window']].graph_layout.addWidget(
                    self.graph
                )

            # Otherwise, add a graph to the main layout
            else:
                self.graph = self.gui.add_graph()
            self.graph.getPlotItem().setTitle(self.name)

        # Reuse a PlotWidget if provided
        else:
            self.graph = graph


class AveragedHistogram(Dataset):
    """ Subclass for plotting averaged histogram """

    def set_data(self, data=None, x=None):
        """ Sets data by adding to previous histogram

        :param data: new data to set
        :param x: x axis
        """

        # Cast as a numpy array if needed
        if isinstance(data, list):
            self.recent_data = np.array(data)
        else:
            self.recent_data = data

        if self.data is None:
            self.data = copy.deepcopy(self.recent_data)
        else:
            self.data += self.recent_data

        self.set_children_data()


class PreselectedHistogram(AveragedHistogram):
    """ Measurement class for showing raw averaged, single trace,
        and preselected data using a gated counter for preselection"""

    def __init__(self, *args, **kwargs):
        """ Instantiates preselected histogram measurement

        see parent classes for details
        """

        kwargs['name'] = 'Average Histogram'
        self.preselection = True
        super().__init__(*args, **kwargs)
        self.add_child(name='Single Trace', mapping=self.recent, data_type=Dataset)
        if 'presel_params' in self.config:
            self.presel_params = self.config['presel_params']
            self.fill_parameters(self.presel_params)
        else:
            self.presel_params = None
            self.setup_preselection(threshold=float)
        if 'presel_data_length' in self.config:
            presel_data_length = self.config['presel_data_length']
        else:
            presel_data_length = None
        self.add_child(
            name='Preselection Counts',
            data_type=InfiniteRollingLine,
            data_length=presel_data_length
        )

    def setup_preselection(self, **kwargs):

        self.popup = ParameterPopup(**kwargs)
        self.popup.parameters.connect(self.fill_parameters)

    def fill_parameters(self, params):

        self.presel_params = params
        self.add_child(
            name='Preselected Trace',
            mapping=self.preselect,
            data_type=AveragedHistogram
        )
        self.log.update_metadata(presel_params = self.presel_params)

    def preselect(self, dataset, prev_dataset):
        """ Preselects based on user input parameters """

        if dataset.children['Preselection Counts'].data[-1] < self.presel_params['threshold']:
            dataset.preselection = True
            if prev_dataset.data is None:
                prev_dataset.data = dataset.recent_data
            else:
                prev_dataset.data += dataset.recent_data
        else:
            dataset.preselection = False

    def set_data(self, data=None, x=None, preselection_data=None):
        """ Sets the data for a new round of acquisition

        :param data: histogram data from latest acquisition
            note the histogram should have been cleared prior to acquisition
        :param x: x axis for data
        :param preselection_data: (float) value of preselection indicator
            from latest acquisition
        """

        self.children['Preselection Counts'].set_data(preselection_data)
        super().set_data(data, x)

    def interpret_status(self, status):
        super().interpret_status(status)

        for name, child in self.children.items():
            if name in self.mapping and self.mapping[name] == self.preselect:
                vb = child.graph.getPlotItem().getViewBox()
                if status == 'BAD':
                    vb.setBackgroundColor(0.1)
                else:
                    vb.setBackgroundColor(0.0)

    @staticmethod
    def recent(dataset, prev_dataset):
	    prev_dataset.data = dataset.recent_data


class InvisibleData(Dataset):
    """ Dataset which does not plot """

    def visualize(self, graph, **kwargs):
        self.curve = pg.PlotDataItem()


class RollingLine(Dataset):
    """ Implements a rolling dataset where new values are
        added incrementally e.g. in time-traces """

    def __init__(self, *args, **kwargs):

        # We need to know the data length, so prompt if necessary
        if 'data_length' in kwargs and kwargs['data_length'] is not None:
            self.data_length = kwargs['data_length']
        else:
            self.popup = ParameterPopup(data_length=int)
            self.waiting = True
            self.popup.parameters.connect(self.setup_axis)
        super().__init__(*args, **kwargs)

    def setup_axis(self, params):

        self.data_length = params['data_length']
        self.waiting = False

    def set_data(self, data):
        """ Updates data

        :param data: (scalar) data to add
        """

        if self.data is None:
            self.data = np.array([data])

        else:
            if len(self.data) == self.data_length:
                self.data = np.append(self.data, data)[1:]
            else:
                self.data = np.append(self.data, data)

        for name, child in self.children.items():
            # If we need to process the child data, do it
            if name in self.mapping:
                self.mapping[name](self, prev_dataset=child)


class InfiniteRollingLine(RollingLine):
    """ Extension of RollingLine that stores the data
        indefinitely, but still only plots a finite amount """

    def set_data(self, data):
        """ Updates data

        :param data: (scalar) data to add
        """

        if self.data is None:
            self.data = np.array([data])

        else:
            self.data = np.append(self.data, data)

    def update(self, **kwargs):
        """ Updates current data to plot"""

        if self.data is not None:

            if len(self.data) > self.data_length:
                if self.x is not None:
                    self.curve.setData(self.x, self.data[-self.data_length:])
                else:
                    self.curve.setData(self.data[-self.data_length:])

                for name, child in self.children.items():
                    # If we need to process the child data, do it
                    if name in self.mapping:
                        self.mapping[name](self, prev_dataset=child)
                    child.update(**kwargs)
            else:
                super().update(**kwargs)


class TriangleScan1D(Dataset):
    """ 1D Triangle sweep of a parameter """

    def __init__(self, *args, **kwargs):

        self.args = args
        self.kwargs = kwargs
        self.all_data = None
        self.update_hmap = False
        self.stop = False
        if 'config' in kwargs:
            self.config = kwargs['config']
        else:
            self.config = {}
        self.kwargs.update(self.config)

        # # First, try to get scan parameters from GUI
        # if hasattr(self, 'widgets'):
        #     if set(['min', 'max', 'pts', 'reps']).issubset(self.widgets.keys()):
        #         self.widgets['reps'].setValue(0)
        #         self.fill_params(dict(
        #             min = self.widgets['min'].value(),
        #             max = self.widgets['max'].value(),
        #             pts = self.widgets['pts'].value()
        #         ))

        # Get scan parameters from config
        if set(['min', 'max', 'pts']).issubset(self.kwargs.keys()):
            self.fill_params(self.kwargs)

        # Prompt user if not provided in config
        else:
            self.popup = ParameterPopup(min=float, max=float, pts=int)
            self.popup.parameters.connect(self.fill_params)

    def fill_params(self, config):
        """ Fills the min max and pts parameters """

        self.min, self.max, self.pts = config['min'], config['max'], config['pts']

        if 'backward' in self.kwargs:
            self.backward = True
            self.kwargs.update(dict(
                x=np.linspace(self.max, self.min, self.pts),
                name='Bwd trace'
            ))
        else:
            self.backward = False
            self.kwargs.update(dict(
                x=np.linspace(self.min, self.max, self.pts),
                name='Fwd trace'
            ))
        super().__init__(*self.args, **self.kwargs)

        # Add child for averaged plot
        self.add_child(
            name=f'{"Bwd" if self.backward else "Fwd"} avg',
            mapping=self.avg,
            data_type=Dataset,
            new_plot=False,
            x=self.x,
            color_index=2
        )

        # Add child for HMAP
        self.add_child(
            name=f'{"Bwd" if self.backward else "Fwd"} scans',
            mapping=self.hmap,
            data_type=HeatMap,
            min=self.min,
            max=self.max,
            pts=self.pts
        )

        # Add child for backward plot
        if not self.backward:
            self.add_child(
                name='Bwd trace',
                min=self.min,
                max=self.max,
                pts=self.pts,
                backward=True,
                color_index=1
            )

            for i in reversed(range(self.gui.dataset_layout.count())):
                self.gui.dataset_layout.itemAt(i).setParent(None)
            self.add_params_to_gui(
                min=config['min'],
                max=config['max'],
                pts=config['pts'],
                reps=0
            )

    def avg(self, dataset, prev_dataset):
        """ Computes average dataset (mapping) """

        # If we have already integrated a full dataset, avg
        if dataset.reps > 1:
            current_index = len(dataset.data) - 1
            prev_dataset.data[current_index] = (
                prev_dataset.data[current_index]*(dataset.reps-1)
                + dataset.data[-1]
            )/(dataset.reps)
        else:
            prev_dataset.data = dataset.data

    def set_data(self, value):

        if self.data is None:
            self.reps = 1
            self.data = np.array([value])
        else:
            self.data = np.append(self.data, value)

        if len(self.data) > self.pts:
            self.update_hmap = True
            self.reps += 1

            try:
                reps_to_do = self.widgets['reps'].value()
                if reps_to_do > 0 and self.reps > reps_to_do:
                    self.stop = True
            except KeyError:
                pass

            if self.all_data is None:
                self.all_data = self.data[:-1]
            else:
                self.all_data = np.vstack((self.all_data, self.data[:-1]))
            self.data = np.array([self.data[-1]])

        self.set_children_data()

    def update(self, **kwargs):
        """ Updates current data to plot"""

        if self.data is not None and len(self.data) <= len(self.x):
            self.curve.setData(self.x[:len(self.data)], self.data)

        for child in self.children.values():
            child.update(update_hmap=copy.deepcopy(self.update_hmap))

        if self.update_hmap:
            self.update_hmap = False

    def hmap(self, dataset, prev_dataset):

        if dataset.update_hmap:
            prev_dataset.data = dataset.all_data

            if 'Bwd' in prev_dataset.name:
                try:
                    prev_dataset.data = np.fliplr(prev_dataset.data)
                except ValueError:
                    prev_dataset.data = np.flip(prev_dataset.data)


class HeatMap(Dataset):

    def visualize(self, graph, **kwargs):

        self.handle_new_window(graph, **kwargs)

        self.graph.show()
        self.graph.view.setAspectLocked(False)
        self.graph.view.invertY(False)
        self.graph.setPredefinedGradient('inferno')
        if set(['min', 'max', 'pts']).issubset(kwargs.keys()):
            self.min, self.max, self.pts = kwargs['min'], kwargs['max'], kwargs['pts']
            self.graph.view.setLimits(xMin=kwargs['min'], xMax=kwargs['max'])

    def update(self, **kwargs):

        if 'update_hmap' in kwargs and kwargs['update_hmap']:
            try:
                if hasattr(self, 'min'):
                    self.graph.setImage(
                        img=np.transpose(self.data),
                        autoRange=False,
                        scale=((self.max-self.min)/self.pts,1),
                        pos=(self.min, 0)
                    )
                else:
                    self.graph.setImage(
                        img=np.transpose(self.data),
                        autoRange=False
                    )
            except:
                pass

    def save(self, filename=None, directory=None, date_dir=True):

        generic_save(
            data=self.data,
            filename=f'{filename}_{self.name}',
            directory=directory,
            date_dir=date_dir
        )
        if self.x is not None:
            generic_save(
                data=self.x,
                filename=f'{filename}_{self.name}_x',
                directory=directory,
                date_dir=date_dir
            )

        if hasattr(self, 'graph'):
            pyqtgraph_save(
                self.graph.getView(),
                f'{filename}_{self.name}',
                directory,
                date_dir
            )

        for child in self.children.values():
            child.save(filename, directory, date_dir)

        save_metadata(self.log, filename, directory, date_dir)

    def handle_new_window(self, graph, **kwargs):

        # If we want to use a separate window
        if 'window' in kwargs:

            # Check whether this window exists
            if not hasattr(self.gui, kwargs['window']):

                if 'window_title' in kwargs:
                    window_title = kwargs['window_title']
                else:
                    window_title = 'Graph Holder'
                setattr(
                    self.gui,
                    kwargs['window'],
                    GraphPopup(window_title=window_title)
                )

            self.graph = pg.ImageView(view=pg.PlotItem())
            getattr(self.gui, kwargs['window']).graph_layout.addWidget(
                self.graph
            )

        # Otherwise, add a graph to the main layout
        else:
            self.graph = pg.ImageView(view=pg.PlotItem())
            self.gui.graph_layout.addWidget(self.graph)


class LockedCavityScan1D(TriangleScan1D):

    def __init__(self, *args, **kwargs):

        self.t0 = time.time()
        self.v = None
        self.sasha_aom = None
        self.toptica_aom = None

        super().__init__(*args, **kwargs)

    def fill_params(self, config):

        super().fill_params(config)
        if not self.backward:
            self.add_child(
                name='Cavity lock',
                data_type=Dataset,
                window='lock_monitor',
                window_title='Cavity lock monitor',
                color_index=3
            )
            self.add_child(
                name='Cavity history',
                data_type=InfiniteRollingLine,
                data_length=10000,
                window='lock_monitor',
                color_index=4
            )
            # self.add_params_to_gui(
            #     voltage=0.0
            # )

    def set_v(self, v):
        """ Updates voltage """

        self.v = v
        # self.widgets['voltage'].setValue(self.v)
        self.children['Cavity history'].set_data(self.v)

# Useful mappings

def moving_average(dataset, prev_dataset=None):
	n=20
	ret = np.cumsum(dataset.data)
	ret[n:] = ret[n:] - ret[:-n]
	prev_dataset.set_data(data=ret[n-1:]/n)<|MERGE_RESOLUTION|>--- conflicted
+++ resolved
@@ -208,26 +208,15 @@
             if 'window' in kwargs:
 
                 # Check whether this window exists
-<<<<<<< HEAD
-                if not hasattr(self.gui, kwargs['window']):
-
-=======
                 if not kwargs['window'] in self.gui.windows:
-      
->>>>>>> ff787529
+
                     if 'window_title' in kwargs:
                         window_title = kwargs['window_title']
                     else:
                         window_title = 'Graph Holder'
-<<<<<<< HEAD
-                    setattr(
-                        self.gui,
-                        kwargs['window'],
-                        GraphPopup(window_title=window_title, size=(700,300))
-=======
+
                     self.gui.windows[kwargs['window']] = GraphPopup(
                         window_title=window_title, size=(700,300)
->>>>>>> ff787529
                     )
 
                 self.graph = pg.PlotWidget()
