from numpy.lib.function_base import kaiser
import pyqtgraph as pg
import numpy as np
import copy
import time
from PyQt5 import QtWidgets, QtCore

from pyqtgraph.widgets.MatplotlibWidget import MatplotlibWidget
from pylabnet.gui.pyqt.external_gui import Window, ParameterPopup, GraphPopup, Confluence_support_GraphPopup, Confluence_Handler
from pylabnet.utils.logging.logger import LogClient, LogHandler
from pylabnet.utils.helper_methods import save_metadata, generic_save, npy_generic_save, pyqtgraph_save, fill_2dlist, TimeAxisItem

import sys


class Dataset():

    def __init__(self, gui: Window, log: LogClient = None, data=None,
                 x=None, graph=None, name=None, dont_clear=False, enable_confluence=True, **kwargs):
        """ Instantiates an empty generic dataset

        :param gui: (Window) GUI window for data graphing
        :param log: (LogClient)
        :param data: initial data to set
        :param x: x axis
        :param graph: (pg.PlotWidget) graph to use
        :param confluence, instances of confluence_handler class - handle confluence things.
        """

        self.log = LogHandler(log)
        if 'config' in kwargs:
            self.config = kwargs['config']
        else:
            self.config = {}

        if(log is None):
            self.metadata = None
        else:
            self.metadata = self.log.get_metadata()

        if name is None:
            self.name = self.__class__.__name__
        else:
            self.name = name

        # Set data registers
        self.data = data
        self.x = x
        self.children = {}
        self.mapping = {}
        self.widgets = {}

        # Initialize input and output dicts
        self._input_dict = None
        self._output_dict = None

        # Flag indicating whether data should be
        self.dont_clear = dont_clear

        # Confluence handler and its button
        app = QtWidgets.QApplication.instance()
        if app is None:
            self.app = QtWidgets.QApplication(sys.argv)
        else:
            self.log.info('QApplication instance already exists: %s' % str(app))
            self.app = app

        self.confluence_handler = None

        self.enable_confluence = enable_confluence

        if(log == None):
            self.enable_confluence = False

        # Configure data visualization
        self.gui = gui
        self.visualize(graph, **kwargs)

        # Property which defines whether dataset is important, i.e. should it be saved in a separate dataset
        self.is_important = False

        # For large-sized data, saving as npy is more efficient
        self.save_as_npy = False

        return

    def set_input_dict(self, input_dict):

        # save to metadata
        self.log.update_metadata(
            input_dict=input_dict
        )

        self._input_dict = input_dict

    def get_input_parameter(self, varname):
        return list(self._input_dict[varname].values())[0]

    def set_output_dict(self, output_dict):
        self._output_dict = output_dict

    def get_output_dict(self):
        return self._output_dict

    def update_setting(self):
        self.confluence_handler.confluence_popup.Popup_Update()

    def upload_pic(self):
        self.confluence_handler.confluence_popup.Popup_Upload()
        return

    def add_child(self, name, mapping=None, data_type=None,
                  new_plot=True, dont_clear=False, **kwargs):
        """ Adds a child dataset with a particular data mapping

        :param name: (str) name of processed dataset
            becomes a Dataset object (or child) as attribute of self
        :param mapping: (function) function which transforms Dataset to processed Dataset
        :param data_type: (Class) type of Dataset to add
        :param new_plot: (bool) whether or not to use a new plot
        """

        if new_plot:
            graph = None
        else:
            graph = self.graph

        if data_type is None:
            data_type = self.__class__

        self.children[name] = data_type(
            gui=self.gui,
            data=self.data,
            graph=graph,
            name=name,
            dont_clear=dont_clear,
            log=self.log,
            **kwargs
        )

        if mapping is not None:
            self.mapping[name] = mapping

    def set_data(self, data=None, x=None):
        """ Sets data

        :param data: data to set
        :param x: x axis
        """

        self.data = data

        if x is not None:
            self.x = x

        self.set_children_data()

    def set_children_data(self):
        """ Sets all children data with mappings """

        for name, child in self.children.items():
            # If we need to process the child data, do it

            if name in self.mapping:
                self.mapping[name](self, prev_dataset=child)

    def visualize(self, graph, **kwargs):
        """ Prepare data visualization on GUI

        :param graph: (pg.PlotWidget) graph to use
        """

        self.handle_new_window(graph, **kwargs)

        if 'color_index' in kwargs:
            color_index = kwargs['color_index']
        else:
            color_index = self.gui.graph_layout.count() - 1
        self.curve = self.graph.plot(
            pen=pg.mkPen(self.gui.COLOR_LIST[
                np.mod(color_index, len(self.gui.COLOR_LIST))
            ])
        )
        # self.update(**kwargs)

    def clear_data(self):
        self.data = None
        self.curve.setData([])
    #test
    # Note: This recursive code could potentially run into infinite iteration problem.

    def clear_all_data(self):
        """ Calls function to clear own data and goes through children to clear their data """

        if not self.dont_clear:
            self.clear_data()
            self.update()

        for child in self.children.values():
            child.clear_all_data()

    def update(self, **kwargs):
        """ Updates current data to plot"""

        if self.data is not None:
            if self.x is not None:
                self.curve.setData(self.x[:len(self.data)], self.data)
            else:
                self.curve.setData(self.data)

        for child in self.children.values():
            child.update(**kwargs)

    def interpret_status(self, status):
        """ Interprets a status flag for exepriment monitoring

        :param status: (str) current status message
        """

        if status == 'OK':
            self.gui.presel_status.setText(status)
            self.gui.presel_status.setStyleSheet('')
        elif status == 'BAD':
            self.gui.presel_status.setText(status)
            self.gui.presel_status.setStyleSheet('background-color: red;')
        else:
            self.gui.presel_status.setText(status)
            self.gui.presel_status.setStyleSheet('background-color: gray;')

    def save(self, filename=None, directory=None, date_dir=True, unique_id=None):

        if(not self.save_as_npy):

            generic_save(
                data=self.data,
                filename=f'{filename}_{self.name}_{unique_id}',
                directory=directory,
                date_dir=date_dir
            )
            if self.x is not None:
                generic_save(
                    data=self.x,
                    filename=f'{filename}_{self.name}_x_{unique_id}',
                    directory=directory,
                    date_dir=date_dir
                )

            if hasattr(self, 'graph'):
                pyqtgraph_save(
                    self.graph.getPlotItem(),
                    f'{filename}_{self.name}_{unique_id}',
                    directory,
                    date_dir
                )

            # if the dataset is important, save it again in the important dataset folder.
            if self.is_important:
                generic_save(
                    data=self.data,
                    filename=f'{filename}_{self.name}_{unique_id}',
                    directory=directory + "\\important_data",
                    date_dir=date_dir
                )
                if self.x is not None:
                    generic_save(
                        data=self.x,
                        filename=f'{filename}_{self.name}_x_{unique_id}',
                        directory=directory + "\\important_data",
                        date_dir=date_dir
                    )

                if hasattr(self, 'graph'):
                    pyqtgraph_save(
                        self.graph.getPlotItem(),
                        f'{filename}_{self.name}_{unique_id}',
                        directory + "\\important_data",
                        date_dir
                    )

            for child in self.children.values():
                child.save(filename, directory, date_dir, unique_id)

        # save as npy (for large-sized data, and don't save graph file)
        npy_generic_save(
            data=self.data,
            filename=f'{filename}_{self.name}_{unique_id}',
            directory=directory,
            date_dir=date_dir
        )
        if self.x is not None:
            npy_generic_save(
                data=self.x,
                filename=f'{filename}_{self.name}_x_{unique_id}',
                directory=directory,
                date_dir=date_dir
            )

        # if the dataset is important, save it again in the important dataset folder.
        if self.is_important:
            npy_generic_save(
                data=self.data,
                filename=f'{filename}_{self.name}_{unique_id}',
                directory=directory + "\\important_data",
                date_dir=date_dir
            )
            if self.x is not None:
                npy_generic_save(
                    data=self.x,
                    filename=f'{filename}_{self.name}_x_{unique_id}',
                    directory=directory + "\\important_data",
                    date_dir=date_dir
                )

        for child in self.children.values():
            child.save(filename, directory, date_dir, unique_id)

    def add_params_to_gui(self, **params):
        """ Adds parameters of dataset to gui

        :params: (dict) containing all parameter names and values
        """

        for name, value in params.items():

            hbox = QtWidgets.QHBoxLayout()
            hbox.addWidget(QtWidgets.QLabel(name))
            if type(value) is int:
                self.widgets[name] = QtWidgets.QSpinBox()
                self.widgets[name].setMaximum(1000000000)
                self.widgets[name].setMinimum(-1000000000)
                self.widgets[name].setValue(value)
                self.widgets[name].valueChanged.connect(
                    lambda state, obj=self, name=name: setattr(obj, name, state)
                )
            elif type(value) is float:
                self.widgets[name] = QtWidgets.QDoubleSpinBox()
                self.widgets[name].setMaximum(1000000000.)
                self.widgets[name].setMinimum(-1000000000.)
                self.widgets[name].setDecimals(6)
                self.widgets[name].setValue(value)
                self.widgets[name].valueChanged.connect(
                    lambda state, obj=self, name=name: setattr(obj, name, state)
                )
            else:
                self.widgets[name] = QtWidgets.QLabel(str(value))
            setattr(self.gui, name, self.widgets[name])

            hbox.addWidget(self.widgets[name])
            self.gui.dataset_layout.addLayout(hbox)

        self.gui.initialize_step_sizes()

    def handle_new_window(self, graph, **kwargs):
        """ Handles visualizing and possibility of new popup windows """

        if graph is None:
            # If we want to use a separate window
            if 'window' in kwargs:
                # Check whether this window exists
                if not kwargs['window'] in self.gui.windows:

                    if 'window_title' in kwargs:
                        window_title = kwargs['window_title']
                    else:
                        window_title = 'Graph Holder'

                    # self.gui.windows[kwargs['window']] = GraphPopup(
                    #     window_title=window_title, size=(700, 300))

                    if(self.enable_confluence):
                        self.gui.windows[kwargs['window']] = Confluence_support_GraphPopup(
                            app=None, gui=self.gui, log=self.log, window_title=window_title, size=(1000, 500)
                        )
                    else:
                        self.gui.windows[kwargs['window']] = GraphPopup(
                            window_title=window_title, size=(700, 300)
                        )

                if('datetime_axis' in kwargs and kwargs['datetime_axis']):
                    date_axis = TimeAxisItem(orientation='bottom')
                    self.graph = pg.PlotWidget(axisItems={'bottom': date_axis})
                else:
                    self.graph = pg.PlotWidget()

                self.gui.windows[kwargs['window']].graph_layout.addWidget(
                    self.graph
                )

            # Otherwise, add a graph to the main layout
            else:
                if('datetime_axis' in kwargs and kwargs['datetime_axis']):
                    self.graph = self.gui.add_graph(datetime_axis=True)
                else:
                    self.graph = self.gui.add_graph()
            self.graph.getPlotItem().setTitle(self.name)

        # Reuse a PlotWidget if provided
        else:
            self.graph = graph


class AveragedHistogram(Dataset):
    """ Subclass for plotting averaged histogram """

    def set_data(self, data=None, x=None):
        """ Sets data by adding to previous histogram

        :param data: new data to set
        :param x: x axis
        """

        # Cast as a numpy array if needed
        if isinstance(data, list):
            self.recent_data = np.array(data)
        else:
            self.recent_data = data

        if self.data is None:
            self.data = copy.deepcopy(self.recent_data)
        else:
            self.data += self.recent_data

        self.set_children_data()


class PreselectedHistogram(AveragedHistogram):
    """ Measurement class for showing raw averaged, single trace,
        and preselected data using a gated counter for preselection"""

    def __init__(self, *args, **kwargs):
        """ Instantiates preselected histogram measurement

        see parent classes for details
        """

        kwargs['name'] = 'Average Histogram'
        self.preselection = True
        self.presel_success_indicator = pg.SpinBox(value=0.0)
        self.presel_success_indicator.setStyleSheet('font-size: 12pt')
        self.presel_success_value = 0
        super().__init__(*args, **kwargs)
        self.add_child(name='Single Trace', mapping=self.recent, data_type=Dataset)
        if 'presel_params' in self.config:
            self.presel_params = self.config['presel_params']
            self.fill_parameters(self.presel_params)
        else:
            self.presel_params = None
            self.setup_preselection(threshold=float, less_than=str, avg_values=int)
        if 'presel_data_length' in self.config:
            presel_data_length = self.config['presel_data_length']
        else:
            presel_data_length = None

        hbox = QtWidgets.QHBoxLayout()

        label = QtWidgets.QLabel('Recent preselection average: ')
        label.setStyleSheet('font-size: 12pt')
        hbox.addWidget(label)
        hbox.addWidget(self.presel_success_indicator)
        self.gui.graph_layout.addLayout(hbox)
        self.add_child(
            name='Preselection Counts',
            data_type=InfiniteRollingLine,
            data_length=presel_data_length
        )
        self.line = self.children['Preselection Counts'].graph.getPlotItem().addLine(y=self.presel_params['threshold'])

    def setup_preselection(self, **kwargs):

        self.popup = ParameterPopup(**kwargs)
        self.popup.parameters.connect(self.fill_parameters)

    def fill_parameters(self, params):

        self.presel_params = params
        self.add_child(
            name='Preselected Trace',
            mapping=self.preselect,
            data_type=AveragedHistogram
        )
        self.log.update_metadata(presel_params=self.presel_params)
        self.add_params_to_gui(**self.presel_params)

        self.widgets['threshold'].valueChanged.connect(self.update_threshold)

    def preselect(self, dataset, prev_dataset):
        """ Preselects based on user input parameters """

        if self.presel_params['less_than'] == 'True':
            if dataset.children['Preselection Counts'].data[-1] < self.presel_params['threshold']:
                dataset.preselection = True
                if prev_dataset.data is None:
                    prev_dataset.data = dataset.recent_data
                else:
                    prev_dataset.data += dataset.recent_data
            else:
                dataset.preselection = False
        else:
            if dataset.children['Preselection Counts'].data[-1] > self.presel_params['threshold']:
                dataset.preselection = True
                if prev_dataset.data is None:
                    prev_dataset.data = dataset.recent_data
                else:
                    prev_dataset.data += dataset.recent_data
            else:
                dataset.preselection = False

        # Calculate most recent preselection value

        presel_trace = dataset.children['Preselection Counts'].data
        presel_trace_len = len(presel_trace)
        if presel_trace_len > 0:
            if self.presel_params['avg_values'] > presel_trace_len:
                self.presel_success_value = np.mean(presel_trace)
            else:
                self.presel_success_value = np.mean(presel_trace[-self.presel_params['avg_values']:])

    def set_data(self, data=None, x=None, preselection_data=None):
        """ Sets the data for a new round of acquisition

        :param data: histogram data from latest acquisition
            note the histogram should have been cleared prior to acquisition
        :param x: x axis for data
        :param preselection_data: (float) value of preselection indicator
            from latest acquisition
        """

        self.children['Preselection Counts'].set_data(preselection_data)
        super().set_data(data, x)

    def interpret_status(self, status):
        super().interpret_status(status)

        for name, child in self.children.items():
            if name in self.mapping and self.mapping[name] == self.preselect:
                vb = child.graph.getPlotItem().getViewBox()
                if status == 'BAD':
                    vb.setBackgroundColor(0.1)
                else:
                    vb.setBackgroundColor(0.0)

    def update(self, **kwargs):

        self.presel_success_indicator.setValue(self.presel_success_value)
        super().update(**kwargs)

    def update_threshold(self, threshold: float):
        """ Updates the threshold to a new value

        :param threshold: (float) new value of threshold
        """

        setattr(self, 'threshold', threshold)
        self.presel_params['threshold'] = threshold
        self.line.setValue(self.presel_params['threshold'])

    @staticmethod
    def recent(dataset, prev_dataset):
        prev_dataset.data = dataset.recent_data


class InvisibleData(Dataset):
    """ Dataset which does not plot """

    def visualize(self, graph, **kwargs):
        self.curve = pg.PlotDataItem()


class InvisibleRollingData(Dataset):
    """ Dataset which does not plot, setting data does not replace the data but appends like InfiniteRollingLine. """

    def visualize(self, graph, **kwargs):
        self.curve = pg.PlotDataItem()

    def set_data(self, data):
        """ Updates data
        :param data: (scalar or array) data to add
        """

        if self.data is None:
            if np.isscalar(data):
                self.data = np.array([data])
            else:
                self.data = np.array(data)
        else:
            self.data = np.append(self.data, data)


class RollingLine(Dataset):
    """ Implements a rolling dataset where new values are
        added incrementally e.g. in time-traces """

    def __init__(self, *args, **kwargs):

        # We need to know the data length, so prompt if necessary
        if 'data_length' in kwargs and kwargs['data_length'] is not None:
            self.data_length = kwargs['data_length']
        else:
            self.popup = ParameterPopup(data_length=int)
            self.waiting = True
            self.popup.parameters.connect(self.setup_axis)
        super().__init__(*args, **kwargs)

    def setup_axis(self, params):

        self.data_length = params['data_length']
        self.waiting = False

    def set_data(self, data):
        """ Updates data

        :param data: (scalar) data to add
        """

        if self.data is None:
            self.data = np.array([data])

        else:
            if len(self.data) == self.data_length:
                self.data = np.append(self.data, data)[1:]
            else:
                self.data = np.append(self.data, data)

        for name, child in self.children.items():
            # If we need to process the child data, do it
            if name in self.mapping:
                self.mapping[name](self, prev_dataset=child)


class InfiniteRollingLine(RollingLine):
    """ Extension of RollingLine that stores the data
        indefinitely, but still only plots a finite amount """

    def set_data(self, data):
        """ Updates data

        :param data: (scalar or array) data to add
        """

        if self.data is None:
            if(np.isscalar(data)):
                self.data = np.array([data])
            else:
                self.data = np.array(data)
        else:
            self.data = np.append(self.data, data)

    def update(self, **kwargs):
        """ Updates current data to plot"""

        if self.data is not None:

            if len(self.data) > self.data_length:
                if self.x is not None:
                    self.curve.setData(self.x, self.data[-self.data_length:])
                else:
                    self.curve.setData(self.data[-self.data_length:])

                for name, child in self.children.items():
                    # If we need to process the child data, do it
                    if name in self.mapping:
                        self.mapping[name](self, prev_dataset=child)
                    child.update(**kwargs)
            else:
                super().update(**kwargs)


class time_trace_monitor(RollingLine):
    def __init__(self, *args, **kwargs):
        if('data_length' not in kwargs):
            kwargs['data_length'] = "just to bypass the popup window and the datalength will be set up later"
        kwargs['datetime_axis'] = True
        super().__init__(*args, **kwargs)

    def set_data(self, data):
        """ Updates data

        :param data: (scalar) data to add
        """
        dt_timestamp = time.time()

        if self.data is None:
            self.data = np.array([data])

        else:
            if len(self.data) >= self.data_length:
                self.data = np.append(self.data, data)[-1 * self.data_length:]
            else:
                self.data = np.append(self.data, data)

        if self.x is None:
            self.x = np.array([dt_timestamp])

        else:
            if len(self.x) >= self.data_length:
                self.x = np.append(self.x, dt_timestamp)[-1 * self.data_length:]
            else:
                self.x = np.append(self.x, dt_timestamp)

        for name, child in self.children.items():
            # If we need to process the child data, do it
            if name in self.mapping:
                self.mapping[name](self, prev_dataset=child)


class ManualOpenLoopScan(Dataset):

    def __init__(self, *args, **kwargs):

        self.args = args
        self.kwargs = kwargs
        self.stop = False

        kwargs['name'] = 'Raw Counts'

        if 'config' in kwargs:
            self.config = kwargs['config']
        else:
            self.config = {}
        self.kwargs.update(self.config)

        super().__init__(*self.args, **self.kwargs)

        self.add_child(
            name='Smooth counts',
            mapping=self.smooth_data,
            data_type=Dataset
        )

        self.add_child(
            name='Wavelength',
            data_type=InfiniteRollingLine,
            data_length=1000
        )

        # Get scan parameters from config
        if set(['integration', 'max_runs', 'bins_per_ghz', 'min_bins']).issubset(self.kwargs.keys()):
            self.fill_params(self.kwargs)

        else:
            self.log.error('Please provide config file parameters "delay", "max_runs", "bins_per_ghz", and "min_bins.')

    def fill_params(self, config):
        """ Fills the min max and pts parameters """
        self.integration, self.max_runs, self.bins_per_ghz, self.min_bins = config['integration'], config['max_runs'], config['bins_per_ghz'], config['min_bins']
        # Questions: Why is this line necessary for the plot to appear.
        self.kwargs.update(dict(
            x=np.linspace(400, 500, 100),
            name='Fwd trace'
        ))

    def visualize(self, graph, **kwargs):
        self.handle_new_window(graph, **kwargs)

        if 'color_index' in kwargs:
            color_index = kwargs['color_index']
        else:
            color_index = self.gui.graph_layout.count() - 1
        self.curve = self.graph.plot(
            pen=pg.mkPen(self.gui.COLOR_LIST[
                np.mod(color_index, len(self.gui.COLOR_LIST))
            ]),
            symbol='o',
            symbolPen=pg.mkPen(self.gui.COLOR_LIST[
                np.mod(color_index, len(self.gui.COLOR_LIST))
            ]),
            symbolBrush=pg.mkBrush(self.gui.COLOR_LIST[
                np.mod(color_index, len(self.gui.COLOR_LIST))
            ]),
            downsample=0.5,
            downsampleMethod='mean'
        )
        self.update(**kwargs)

    def set_data(self, data=None, x=None, wavelength=None):
        """ Sets the data for a new round of acquisition

        :param data: histogram data from latest acquisition
            note the histogram should have been cleared prior to acquisition
        :param x: x axis for data
        :param wavelength: (float) value of acquired wavelength
        """

        # Add wavelength to aux monitor.
        self.children['Wavelength'].set_data(wavelength)

        # Append new data.
        if self.data is None:
            self.data = np.array([data])

        else:
            self.data = np.append(self.data, data)

        if self.x is None:
            self.x = np.array([x])

        else:
            self.x = np.append(self.x, x)

        # Re-order array
        self.data = self.data[np.argsort(self.x)]
        self.x = self.x[np.argsort(self.x)]

        # Add data to parent dataset.
        super().set_data(self.data, self.x)

    def smooth_data(self, dataset, prev_dataset):

        previous_x = dataset.x
        previous_y = dataset.data

        data_len = len(previous_y)
        scan_span = ((previous_x[-1] - previous_x[0]) * 1e3)
        current_bins_per_ghz = data_len / scan_span

        # self.log.info(f'Scan span = {scan_span}')
        # self.log.info(f'current_bins_per_ghz = {current_bins_per_ghz}')
        # self.log.info(f'self.bins_per_ghz = {self.bins_per_ghz}')

        new_num_bins = int(scan_span * self.bins_per_ghz)
        #self.log.info(f'new_num_bins = {new_num_bins}')

        if current_bins_per_ghz < self.bins_per_ghz or scan_span < 0.001 or new_num_bins < self.min_bins:
            prev_dataset.data = previous_y
            prev_dataset.x = previous_x
        else:

            self.log.info(f'new_num_bins = {new_num_bins}')
            self.log.info(f'data_len = {data_len}')

            padded_x = np.pad(previous_x, (0, new_num_bins - data_len % new_num_bins), 'constant')
            padded_y = np.pad(previous_y, (0, new_num_bins - data_len % new_num_bins), 'constant')

            binlength = int(len(padded_x) / new_num_bins)

            # Rebin arrays
            rebinned_x = np.zeros(new_num_bins)
            rebinned_y = np.zeros(new_num_bins)

            # Tranform 0s to Nan so they don't change the mean values.
            padded_x[padded_x == 0] = np.nan
            padded_y[padded_y == 0] = np.nan

            for i in range(new_num_bins):
                # Sum counts
                rebinned_y[i] = np.sum(padded_y[i * binlength:(i + 1) * binlength])
                # Average wavelength
                rebinned_x[i] = np.average(padded_x[i * binlength:(i + 1) * binlength])

            # Remove nans.
            nan_index = ~np.isnan(rebinned_x)
            self.log.info(nan_index)

            rebinned_x = rebinned_x[nan_index]
            rebinned_y = rebinned_y[nan_index]

            prev_dataset.data = rebinned_y[:-1]
            prev_dataset.x = rebinned_x[:-1]


class LockMonitor(Dataset):

    def __init__(self, *args, **kwargs):

        self.args = args
        self.kwargs = kwargs
        self.stop = False

        if 'config' in kwargs:
            self.config = kwargs['config']
        else:
            self.config = {}
        self.kwargs.update(self.config)

        self.v = None
        self.rp_pid_gate = None

        super().__init__(*self.args, **self.kwargs)

        # Add child for PD current
        self.add_child(
            name='Piezo Voltage',
            data_type=InfiniteRollingLine,
            data_length=10000,
            color_index=4
        )

        # Add child for PD current
        self.add_child(
            name='PD Transmission',
            data_type=InfiniteRollingLine,
            data_length=10000,
            color_index=4
        )
        self.add_child(
            name='Demodulated PD Transmission',
            data_type=InfiniteRollingLine,
            data_length=10000,
            color_index=4
        )
        self.add_child(
            name='Cavity lock',
            data_type=Dataset,
            window='lock_monitor',
            window_title='Cavity lock monitor',
            color_index=3
        )
        self.add_child(
            name='Cavity history',
            data_type=InfiniteRollingLine,
            data_length=10000,
            window='lock_monitor',
            color_index=4
        )
        self.add_child(
            name='Max count history',
            data_type=InfiniteRollingLine,
            data_length=10000,
            window='lock_monitor',
            color_index=5
        )

    def set_v_and_counts(self, v, counts):
        """ Updates voltage and counts"""
        self.v = v
        # self.widgets['voltage'].setValue(self.v)
        self.children['Cavity history'].set_data(self.v)
        self.children['Max count history'].set_data(counts)

    def set_pd_demod_piezo_voltage(self, pd_voltage, demod_voltage, piezo_voltage):
        self.children['PD Transmission'].set_data(pd_voltage)
        self.children['Demodulated PD Transmission'].set_data(demod_voltage)
        self.children['Piezo Voltage'].set_data(piezo_voltage)


class Scatterplot(Dataset):
    def visualize(self, graph, **kwargs):
        self.handle_new_window(graph, **kwargs)

        self.curve = pg.ScatterPlotItem(x=[0], y=[0])
        self.graph.addItem(self.curve)
        self.update(**kwargs)

    def clear_data(self):
        self.data = None
        self.curve.setData([])
        self.graph.clear()


class TriangleScan1D(Dataset):
    """ 1D Triangle sweep of a parameter """

    def __init__(self, *args, **kwargs):

        self.args = args
        self.kwargs = kwargs
        self.all_data = None
        self.update_hmap = False
        self.stop = False
        if 'config' in kwargs:
            self.config = kwargs['config']
        else:
            self.config = {}
        self.kwargs.update(self.config)

        # Get scan parameters from config
        if set(['min', 'max', 'pts']).issubset(self.kwargs.keys()):
            self.fill_params(self.kwargs)

        # Prompt user if not provided in config
        else:
            self.popup = ParameterPopup(min=float, max=float, pts=int)
            self.popup.parameters.connect(self.fill_params)

    def fill_params(self, config):
        """ Fills the min max and pts parameters """

        self.min, self.max, self.pts = config['min'], config['max'], config['pts']

        if 'backward' in self.kwargs:
            self.backward = True
            self.kwargs.update(dict(
                x=np.linspace(self.max, self.min, self.pts),
                name='Bwd trace'
            ))
        else:
            self.backward = False
            self.kwargs.update(dict(
                x=np.linspace(self.min, self.max, self.pts),
                name='Fwd trace'
            ))
        super().__init__(*self.args, **self.kwargs)

        pass_kwargs = dict()
        if 'window' in config:
            pass_kwargs['window'] = config['window']

        # Add child for averaged plot
        self.add_child(
            name=f'{"Bwd" if self.backward else "Fwd"} avg',
            mapping=self.avg,
            data_type=Dataset,
            new_plot=False,
            x=self.x,
            color_index=2
        )

        # Add child for HMAP
        self.add_child(
            name=f'{"Bwd" if self.backward else "Fwd"} scans',
            mapping=self.hmap,
            data_type=HeatMap,
            min=self.min,
            max=self.max,
            pts=self.pts,
            **pass_kwargs
        )

        # Add child for backward plot
        if not self.backward:
            self.add_child(
                name='Bwd trace',
                min=self.min,
                max=self.max,
                pts=self.pts,
                backward=True,
                color_index=1,
                **pass_kwargs
            )

            for i in reversed(range(self.gui.dataset_layout.count())):
                self.gui.dataset_layout.itemAt(i).setParent(None)
            self.add_params_to_gui(
                min=config['min'],
                max=config['max'],
                pts=config['pts'],
                reps=0
            )

    def avg(self, dataset, prev_dataset):
        """ Computes average dataset (mapping) """

        # If we have already integrated a full dataset, avg
        if dataset.reps > 1:
            current_index = len(dataset.data) - 1
            prev_dataset.data[current_index] = (
                prev_dataset.data[current_index] * (dataset.reps - 1)
                + dataset.data[-1]
            ) / (dataset.reps)
        else:
            prev_dataset.data = dataset.data

    def set_data(self, value):

        if self.data is None:
            self.reps = 1
            self.data = np.array([value])
        else:
            self.data = np.append(self.data, value)

        if len(self.data) > self.pts:
            self.update_hmap = True
            self.reps += 1

            try:
                reps_to_do = self.widgets['reps'].value()
                if reps_to_do > 0 and self.reps > reps_to_do:
                    self.stop = True
            except KeyError:
                pass

            if self.all_data is None:
                self.all_data = self.data[:-1]
            else:
                self.all_data = np.vstack((self.all_data, self.data[:-1]))
            self.data = np.array([self.data[-1]])

        self.set_children_data()

    def update(self, **kwargs):
        """ Updates current data to plot"""

        if self.data is not None and len(self.data) <= len(self.x):
            self.curve.setData(self.x[:len(self.data)], self.data)

        for child in self.children.values():
            child.update(update_hmap=copy.deepcopy(self.update_hmap))

        if self.update_hmap:
            self.update_hmap = False

    def hmap(self, dataset, prev_dataset):

        if dataset.update_hmap:
            prev_dataset.data = dataset.all_data

            if 'Bwd' in prev_dataset.name:
                try:
                    prev_dataset.data = np.fliplr(prev_dataset.data)
                except ValueError:
                    prev_dataset.data = np.flip(prev_dataset.data)

    def clear_data(self):

        self.data = None
        self.all_data = None
        self.reps = 1


class SawtoothScan1D(Dataset):
    """ 1D Sawtooth sweep of a parameter """

    def __init__(self, *args, **kwargs):

        self.args = args
        self.kwargs = kwargs
        self.all_data = None
        self.update_hmap = False
        self.stop = False
        if 'config' in kwargs:
            self.config = kwargs['config']
        else:
            self.config = {}
        self.kwargs.update(self.config)

        # Get scan parameters from config
        if set(['min', 'max', 'pts']).issubset(self.kwargs.keys()):
            self.fill_params(self.kwargs)

        # Prompt user if not provided in config
        else:
            self.popup = ParameterPopup(min=float, max=float, pts=int, name=str)
            self.popup.parameters.connect(self.fill_params)

    def fill_params(self, config):
        """ Fills the min max and pts parameters """

        self.min, self.max, self.pts = config['min'], config['max'], config['pts']

        self.kwargs.update(dict(
            x=np.linspace(self.min, self.max, self.pts),
            name=config['name'] + 'trace'
        ))
        super().__init__(*self.args, **self.kwargs)

        pass_kwargs = dict()
        if 'window' in config:
            pass_kwargs['window'] = config['window']

        # Add child for averaged plot
        self.add_child(
            name=config['name'] + 'avg',
            mapping=self.avg,
            data_type=Dataset,
            new_plot=False,
            x=self.x,
            color_index=2
        )

        # Add child for HMAP
        self.add_child(
            name=config['name'] + 'scans',
            mapping=self.hmap,
            data_type=HeatMap,
            min=self.min,
            max=self.max,
            pts=self.pts,
            **pass_kwargs
        )

    def avg(self, dataset, prev_dataset):
        """ Computes average dataset (mapping) """

        # If we have already integrated a full dataset, avg
        if dataset.reps > 1:
            current_index = len(dataset.data) - 1
            prev_dataset.data[current_index] = (
                prev_dataset.data[current_index] * (dataset.reps - 1)
                + dataset.data[-1]
            ) / (dataset.reps)
        else:
            prev_dataset.data = dataset.data

    def set_data(self, value):

        if self.data is None:
            self.reps = 1
            self.data = np.array([value])
        else:
            self.data = np.append(self.data, value)

        if len(self.data) > self.pts:
            self.update_hmap = True
            self.reps += 1

            try:
                reps_to_do = self.widgets['reps'].value()
                if reps_to_do > 0 and self.reps > reps_to_do:
                    self.stop = True
            except KeyError:
                pass

            if self.all_data is None:
                self.all_data = self.data[:-1]
            else:
                self.all_data = np.vstack((self.all_data, self.data[:-1]))
            self.data = np.array([self.data[-1]])

        self.set_children_data()

    def update(self, **kwargs):
        """ Updates current data to plot"""

        if self.data is not None and len(self.data) <= len(self.x):
            self.curve.setData(self.x[:len(self.data)], self.data)

        for child in self.children.values():
            child.update(update_hmap=copy.deepcopy(self.update_hmap))

        if self.update_hmap:
            self.update_hmap = False

    def hmap(self, dataset, prev_dataset):

        if dataset.update_hmap:
            prev_dataset.data = dataset.all_data

    def clear_data(self):

        self.data = None
        self.all_data = None
        self.reps = 1


class HeatMap(Dataset):

    def visualize(self, graph, **kwargs):

        self.handle_new_window(graph, **kwargs)

        self.graph.show()
        self.graph.view.setAspectLocked(False)
        self.graph.view.invertY(False)
        self.graph.setPredefinedGradient('viridis')
        if set(['min', 'max', 'pts']).issubset(kwargs.keys()):
            self.min, self.max, self.pts = kwargs['min'], kwargs['max'], kwargs['pts']
            self.graph.view.setLimits(xMin=kwargs['min'], xMax=kwargs['max'])

    def update(self, **kwargs):

        if 'update_hmap' in kwargs and kwargs['update_hmap']:
            try:
                if hasattr(self, 'min'):
                    self.graph.setImage(
                        img=np.transpose(self.data),
                        autoRange=False,
                        scale=((self.max - self.min) / self.pts, 1),
                        pos=(self.min, 0)
                    )
                else:
                    self.graph.setImage(
                        img=np.transpose(self.data),
                        autoRange=False
                    )
            except:
                pass

    def save(self, filename=None, directory=None, date_dir=True, unique_id=None):

        generic_save(
            data=self.data,
            filename=f'{filename}_{self.name}_{unique_id}',
            directory=directory,
            date_dir=date_dir
        )
        if self.x is not None:
            generic_save(
                data=self.x,
                filename=f'{filename}_{self.name}_x_{unique_id}',
                directory=directory,
                date_dir=date_dir
            )

        if hasattr(self, 'graph'):
            pyqtgraph_save(
                self.graph.getView(),
                f'{filename}_{self.name}_{unique_id}',
                directory,
                date_dir
            )

        for child in self.children.values():
            child.save(filename, directory, date_dir, unique_id)

        save_metadata(self.log, filename, directory, date_dir, unique_id)

    def handle_new_window(self, graph, **kwargs):

        # If we want to use a separate window
        if 'window' in kwargs:

            # Check whether this window exists
            if not hasattr(self.gui, kwargs['window']):

                if 'window_title' in kwargs:
                    window_title = kwargs['window_title']
                else:
                    window_title = 'Graph Holder'
                setattr(
                    self.gui,
                    kwargs['window'],
                    GraphPopup(window_title=window_title)
                )

            self.graph = pg.ImageView(view=pg.PlotItem())
            getattr(self.gui, kwargs['window']).graph_layout.addWidget(
                self.graph
            )

        # Otherwise, add a graph to the main layout
        else:
            self.graph = pg.ImageView(view=pg.PlotItem())
            self.gui.graph_layout.addWidget(self.graph)

    def clear_data(self):

        self.data = None
        self.graph.clear()


class Plot2D(Dataset):
    """ Plots a 2D dataset on a 2D color plot. Plots only the latest value and overwrites if more data is added"""

    def visualize(self, graph, **kwargs):

        self.handle_new_window(graph, **kwargs)

        self.graph.show()
        self.graph.view.setAspectLocked(False)
        self.graph.view.invertY(False)
        self.graph.setPredefinedGradient('viridis')

        self.min_x, self.max_x, self.pts_x = kwargs['min_x'], kwargs['max_x'], kwargs['pts_x']
        self.min_y, self.max_y, self.pts_y = kwargs['min_y'], kwargs['max_y'], kwargs['pts_y']

        self.data = np.zeros([self.pts_y, self.pts_x])
        self.data[:] = np.nan
        self.position = 0

        self.graph.view.setLimits(xMin=kwargs['min_x'], xMax=kwargs['max_x'], yMin=kwargs['min_y'], yMax=kwargs['max_y'])

    def update(self, **kwargs):

        if not np.isnan(self.data).all():
            self.graph.setImage(
                img=np.transpose(self.data),
                autoRange=False,
                scale=((self.max_x - self.min_x) / self.pts_x, (self.max_y - self.min_y) / self.pts_y),
                pos=(self.min_x, self.min_y)
            )

        for child in self.children.values():
            child.update(**kwargs)

    def set_data(self, value):

        try: # check if data is an array and what its shape is
            shape = value.shape

            if len(shape) == 0: # data is single value
                x = np.mod(self.position, self.pts_x)
                y = np.mod(self.position // self.pts_x, self.pts_y)
                self.data[y, x] = value
                self.position += 1
            if len(shape) == 1:
                if shape[0] == 1: # data is single value
                    x = np.mod(self.position, self.pts_x)
                    y = np.mod(self.position // self.pts_x, self.pts_y)
                    self.data[y, x] = value
                    self.position += 1
                elif shape[0] == self.pts_x:  # data is one row of the total 2D dataset matrix
                    y = np.mod(self.position // self.pts_x, self.pts_y)
                    self.data[y, :] = value
                    self.position += self.pts_x
                else:
                    self.log.error(f'Incompatible data shape: expected (1, ) or ({self.pts_x}, ), got ({shape[0]}, )')

            elif len(shape) == 2: # data contains total 2D dataset matrix
                if (shape[0] == self.pts_x) and (shape[1] == self.pts_y):
                    self.data = np.transpose(value)
                    self.position += self.pts_x * self.pts_y
                elif (shape[1] == self.pts_x) and (shape[0] == self.pts_y):
                    self.data = value
                    self.position += self.pts_x * self.pts_y
                else:
                    self.log.error(f'Incompatible data shape: expected ({self.pts_x}, {self.pts_y}), got ({shape[0]}, {shape[1]})')
            else:
                self.log.error(f'Incompatible data shape: expected 1D or 2D, got {len(shape)}D')

        except AttributeError: # data is not an array. Check if it is list or float, int
            try: # check if data is list
                data_length = len(value)
                y = np.mod(self.position // self.pts_x, self.pts_y)
                if data_length == 1: # data is single value
                    x = np.mod(self.position, self.pts_x)
                    y = np.mod(self.position // self.pts_x, self.pts_y)
                    self.data[y, x] = value[o]
                    self.position += 1
                elif data_length == self.pts_x:  # data (list) is one row of the total 2D dataset matrix
                    y = np.mod(self.position // self.pts_x, self.pts_y)
                    for ii in range(self.pts_x):
                        self.data[y, ii] = value[ii]
                    self.position += self.pts_x
                else:
                    self.log.error(f'Incompatible data length: expected 1 or {self.pts_x}, got {data_length}')
            except TypeError: # data is not list. Data is float or int
                x = np.mod(self.position, self.pts_x)
                y = np.mod(self.position // self.pts_x, self.pts_y)
                self.data[y, x] = value
                self.position += 1

    def save(self, filename=None, directory=None, date_dir=True, unique_id=None):

        # save axes
        x = np.linspace(self.min_x, self.max_x, self.pts_x)
        y = np.linspace(self.min_y, self.max_y, self.pts_y)

        generic_save(data=x,
<<<<<<< HEAD
                     filename=f'{filename}_{self.name}_x',
=======
                     filename=f'{filename}_{self.name}_x_{unique_id}',
>>>>>>> c8794a34
                     directory=directory,
                     date_dir=date_dir
                     )
        generic_save(data=y,
<<<<<<< HEAD
                     filename=f'{filename}_{self.name}_y',
=======
                     filename=f'{filename}_{self.name}_y_{unique_id}',
>>>>>>> c8794a34
                     directory=directory,
                     date_dir=date_dir
                     )

        generic_save(data=self.data,
<<<<<<< HEAD
                     filename=f'{filename}_{self.name}',
=======
                     filename=f'{filename}_{self.name}_{unique_id}',
>>>>>>> c8794a34
                     directory=directory,
                     date_dir=date_dir
                     )

        if hasattr(self, 'graph'):
            pyqtgraph_save(
                self.graph.getView(),
                f'{filename}_{self.name}_{unique_id}',
                directory,
                date_dir
            )

        for child in self.children.values():
            child.save(filename, directory, date_dir, unique_id)

        save_metadata(self.log, filename, directory, date_dir, unique_id)

    def handle_new_window(self, graph, **kwargs):

        # If we want to use a separate window
        if 'window' in kwargs:

            # Check whether this window exists
            if not hasattr(self.gui, kwargs['window']):

                if 'window_title' in kwargs:
                    window_title = kwargs['window_title']
                else:
                    window_title = 'Graph Holder'
                setattr(
                    self.gui,
                    kwargs['window'],
                    GraphPopup(window_title=window_title)
                )

            self.graph = pg.ImageView(view=pg.PlotItem())
            getattr(self.gui, kwargs['window']).graph_layout.addWidget(
                self.graph
            )

        # Otherwise, add a graph to the main layout
        else:
            self.graph = pg.ImageView(view=pg.PlotItem())
            self.gui.graph_layout.addWidget(self.graph)

    def clear_data(self):

        self.data = np.zeros([self.pts_y, self.pts_x])
        self.data[:] = np.nan
        self.position = 0
        self.graph.clear()

    def update_colormap(self, cmap):
        self.graph.setPredefinedGradient(cmap)


class Plot2DWithAvg(Plot2D):
    """ Plots a 2D dataset on a 2D color plot. Plots latest value for a given entry as well as average. Stores all data."""

    def __init__(self, *args, **kwargs):

        self.args = args
        self.kwargs = kwargs
        self.all_data = []
        self.stop = False
        if 'config' in kwargs:
            self.config = kwargs['config']
        else:
            self.config = {}
        self.kwargs.update(self.config)

        self.fill_params(self.kwargs)

    def fill_params(self, config):
        """ Fills the min_x,y max_x,y and pts_x,y parameters """

        self.min_x, self.max_x, self.pts_x = config['min_x'], config['max_x'], config['pts_x']
        self.min_y, self.max_y, self.pts_y = config['min_y'], config['max_y'], config['pts_y']

        self.kwargs.update(dict(
            name=config['name'] + 'current'
        ))
        super().__init__(*self.args, **self.kwargs)

        pass_kwargs = dict()
        if 'window' in config:
            pass_kwargs['window'] = config['window']

        # Add child for averaged plot
        self.add_child(
            name=config['name'] + 'avg',
            mapping=self.avg,
            data_type=Plot2D,
            min_x=self.min_x,
            max_x=self.max_x,
            pts_x=self.pts_x,
            min_y=self.min_y,
            max_y=self.max_y,
            pts_y=self.pts_y
        )

        self.children[config['name'] + 'avg'].update_colormap('grey')

    def set_data(self, value):

        try: # check if data is an array and what its shape is
            shape = value.shape

            self.data_shape = shape # pass data shape for averaging

            if len(shape) == 0: # data is single value
                x = np.mod(self.position, self.pts_x)
                y = np.mod(self.position // self.pts_x, self.pts_y)
                self.data[y, x] = value
                self.position += 1
            if len(shape) == 1:
                if shape[0] == 1: # data is single value
                    x = np.mod(self.position, self.pts_x)
                    y = np.mod(self.position // self.pts_x, self.pts_y)
                    self.data[y, x] = value
                    self.position += 1
                elif shape[0] == self.pts_x: # data is one row of the total 2D dataset matrix
                    y = np.mod(self.position // self.pts_x, self.pts_y)
                    self.data[y, :] = value
                    self.position += self.pts_x
                else:
                    self.log.error(f'Incompatible data shape: expected (1, ) or ({self.pts_x}, ), got ({shape[0]}, )')

            elif len(shape) == 2: # data contains total 2D dataset matrix
                if (shape[0] == self.pts_x) and (shape[1] == self.pts_y):
                    self.data = np.transpose(value)
                    self.position += self.pts_x * self.pts_y
                elif (shape[1] == self.pts_x) and (shape[0] == self.pts_y):
                    self.data = value
                    self.position += self.pts_x * self.pts_y
                else:
                    self.log.error(f'Incompatible data shape: expected ({self.pts_x}, {self.pts_y}), got ({shape[0]}, {shape[1]})')
            else:
                self.log.error(f'Incompatible data shape: expected 1D or 2D, got {len(shape)}D')

        except AttributeError: # data is not an array. Check if it is list or float, int
            try: # check if data is list
                data_length = len(value)
                y = np.mod(self.position // self.pts_x, self.pts_y)
                if data_length == 1: # data is single value
                    self.data_shape = (1,) # pass data shape for averaging
                    x = np.mod(self.position, self.pts_x)
                    y = np.mod(self.position // self.pts_x, self.pts_y)
                    self.data[y, x] = value[o]
                    self.position += 1
                elif data_length == self.pts_x:  # data (list) is one row of the total 2D dataset matrix
                    self.data_shape = (self.pts_x,) # pass data shape for averaging
                    y = np.mod(self.position // self.pts_x, self.pts_y)
                    for ii in range(self.pts_x):
                        self.data[y, ii] = value[ii]
                    self.position += self.pts_x
                else:
                    self.log.error(f'Incompatible data length: expected 1 or {self.pts_x}, got {data_length}')
            except TypeError: # data is not list. Data is float or int
                self.data_shape = (1,) # pass data shape for averaging
                x = np.mod(self.position, self.pts_x)
                y = np.mod(self.position // self.pts_x, self.pts_y)
                self.data[y, x] = value
                self.position += 1

        # if a whole dataset matrix has been filled, pass it to all_data to be stored
        if np.mod(self.position, (self.pts_x * self.pts_y)) == 0:
            self.all_data.append(self.data)

        self.set_children_data()

    def save(self, filename=None, directory=None, date_dir=True, unique_id=None):

        # save axes
        x = np.linspace(self.min_x, self.max_x, self.pts_x)
        y = np.linspace(self.min_y, self.max_y, self.pts_y)

        generic_save(data=x,
<<<<<<< HEAD
                     filename=f'{filename}_{self.name}_x',
=======
                     filename=f'{filename}_{self.name}_x_{unique_id}',
>>>>>>> c8794a34
                     directory=directory,
                     date_dir=date_dir
                     )
        generic_save(data=y,
<<<<<<< HEAD
                     filename=f'{filename}_{self.name}_y',
=======
                     filename=f'{filename}_{self.name}_y_{unique_id}',
>>>>>>> c8794a34
                     directory=directory,
                     date_dir=date_dir
                     )

        self.all_data.append(self.data)
        generic_save(
            data=self.all_data,
            filename=f'{filename}_{self.name}_{unique_id}',
            directory=directory,
            date_dir=date_dir
        )

        if hasattr(self, 'graph'):
            pyqtgraph_save(
                self.graph.getView(),
                f'{filename}_{self.name}_{unique_id}',
                directory,
                date_dir
            )

        for child in self.children.values():
            child.save(filename, directory, date_dir, unique_id)

        save_metadata(self.log, filename, directory, date_dir, unique_id)

    def avg(self, dataset, prev_dataset):
        """ Computes average dataset (mapping) """
        shape = self.data_shape
        if len(shape) == 0: # data is single value
            x = np.mod(self.position - 1, self.pts_x)
            y = np.mod((self.position - 1) // self.pts_x, self.pts_y)
            if (self.position - 1) // (self.pts_x * self.pts_y) == 0:
                prev_dataset.data[y, x] = dataset.data[y, x]
            else:
                n = (self.position - 1) // (self.pts_x * self.pts_y)
                prev_dataset.data[y, x] = (dataset.data[y, x] + n * prev_dataset.data[y, x]) / (n + 1)
        if len(shape) == 1:
            if shape[0] == 1: # data is single value
                x = np.mod(self.position - 1, self.pts_x)
                y = np.mod((self.position - 1) // self.pts_x, self.pts_y)
                if (self.position - 1) // (self.pts_x * self.pts_y) == 0:
                    prev_dataset.data[y, x] = dataset.data[y, x]
                else:
                    n = (self.position - 1) // (self.pts_x * self.pts_y)
                    prev_dataset.data[y, x] = (dataset.data[y, x] + n * prev_dataset.data[y, x]) / (n + 1)
            elif shape[0] == self.pts_x: # data is one row of the total 2D dataset matrix
                y = np.mod((self.position - self.pts_x) // self.pts_x, self.pts_y)
                if (self.position - self.pts_x) // (self.pts_x * self.pts_y) == 0:
                    prev_dataset.data[y, :] = dataset.data[y, :]
                else:
                    n = (self.position - self.pts_x) // (self.pts_x * self.pts_y)
                    prev_dataset.data[y, :] = (dataset.data[y, :] + n * prev_dataset.data[y, :]) / (n + 1)

        if len(shape) == 2: # data contains total 2D dataset matrix
            if ((shape[0] == self.pts_x) and (shape[1] == self.pts_y)) or ((shape[1] == self.pts_x) and (shape[0] == self.pts_y)):
                if (self.position - self.pts_x * self.pts_y) // (self.pts_x * self.pts_y) == 0:
                    prev_dataset.data[:, :] = dataset.data[:, :]
                else:
                    n = (self.position - self.pts_x * self.pts_y) // (self.pts_x * self.pts_y)
                    prev_dataset.data[:, :] = (dataset.data[:, :] + n * prev_dataset.data[:, :]) / (n + 1)

    def clear_data(self):

        self.data = np.zeros([self.pts_y, self.pts_x])
        self.data[:] = np.nan
        self.all_data = []
        self.position = 0
        self.graph.clear()


class LockedCavityScan1D(TriangleScan1D):

    def __init__(self, *args, **kwargs):

        self.t0 = time.time()
        self.v = None
        self.sasha_aom = None
        self.toptica_aom = None

        super().__init__(*args, **kwargs)

    def fill_params(self, config):

        super().fill_params(config)

        if not self.backward:
            self.add_child(
                name='Cavity lock',
                data_type=Dataset,
                window='lock_monitor',
                window_title='Cavity lock monitor',
                color_index=3
            )
            self.add_child(
                name='Cavity history',
                data_type=InfiniteRollingLine,
                data_length=10000,
                window='lock_monitor',
                color_index=4
            ),
            self.add_child(
                name='Max count history',
                data_type=InfiniteRollingLine,
                data_length=10000,
                window='lock_monitor',
                color_index=5
            )
            # self.add_params_to_gui(
            #     voltage=0.0
            # )

    def set_v_and_counts(self, v, counts):
        """ Updates voltage and counts"""

        self.v = v
        # self.widgets['voltage'].setValue(self.v)
        self.children['Cavity history'].set_data(self.v)
        self.children['Max count history'].set_data(counts)

    def clear_data(self):

        # Clear forward/backward scan line
        self.curve.setData([])
        self.data = None

        # Clear retasined data used in heatmaps
        self.all_data = None


class LockedCavityPreselectedHistogram(PreselectedHistogram):

    def __init__(self, *args, **kwargs):

        self.t0 = time.time()
        self.v = None
        self.sasha_aom = None
        self.toptica_aom = None
        self.snspd_7 = None
        self.snspd_8 = None

        super().__init__(*args, **kwargs)

    def fill_parameters(self, params):

        super().fill_parameters(params)
        self.add_child(
            name='Cavity lock',
            data_type=Dataset,
            window='lock_monitor',
            window_title='Cavity lock monitor',
            color_index=3
        )
        self.add_child(
            name='Cavity history',
            data_type=InfiniteRollingLine,
            data_length=10000,
            window='lock_monitor',
            color_index=4
        ),
        self.add_child(
            name='Max count history',
            data_type=InfiniteRollingLine,
            data_length=10000,
            window='lock_monitor',
            color_index=5
        ),
        self.add_child(
            name='Single photons',
            data_type=AveragedHistogram,
            window='photon',
            window_title='Single-photon data'
        )

    def set_v_and_counts(self, v, counts):
        """ Updates voltage and counts"""

        self.v = v
        # self.widgets['voltage'].setValue(self.v)
        self.children['Cavity history'].set_data(self.v)
        self.children['Max count history'].set_data(counts)


class ErrorBarGraph(Dataset):

    def visualize(self, graph, **kwargs):
        """ Prepare data visualization on GUI
        :param graph: (pg.PlotWidget) graph to use
        """

        self.error = None
        self.handle_new_window(graph, **kwargs)

        if 'color_index' in kwargs:
            color_index = kwargs['color_index']
        else:
            if 'window' in kwargs:
                color_index = self.gui.windows[kwargs['window']].graph_layout.count() - 1
            else:
                color_index = self.gui.graph_layout.count() - 1
        self.curve = pg.BarGraphItem(x=[0], height=[0], brush=pg.mkBrush(self.gui.COLOR_LIST[
            np.mod(color_index, len(self.gui.COLOR_LIST))
        ]), width=0.5)
        self.error_curve = pg.ErrorBarItem(pen=None, symbol='o', beam=0.5)
        self.graph.addItem(self.curve)
        self.graph.addItem(self.error_curve)
        self.update(**kwargs)

    def update(self, **kwargs):
        """ Updates current data to plot"""

        if self.data is not None:
            if self.x is not None:
                try:
                    width = (self.x[1] - self.x[0]) / 2
                except IndexError:
                    width = 0.5
                self.curve.setOpts(x=self.x, height=self.data, width=width)
            else:
                self.x = np.arange(0, len(self.data))
                self.curve.setOpts(x=self.x, height=self.data, width=0.5)

        if self.error is not None:
            if self.x is not None:
                try:
                    width = (self.x[1] - self.x[0]) / 2
                except IndexError:
                    width = 0.5
                self.error_curve.setData(x=self.x, y=self.data, height=self.error, beam=width)
            else:
                self.error_curve.setData(y=self.data, height=self.error, beam=0.5)

        for child in self.children.values():
            child.update(**kwargs)


class ErrorBarAveragedHistogram(ErrorBarGraph):
    """ ErrorBar graph version of AveragedHistogram"""

    def set_data(self, data=None, x=None):
        """ Sets data by adding to previous histogram

        :param data: new data to set
        :param x: x axis
        """

        # Cast as a numpy array if needed
        if isinstance(data, list):
            self.recent_data = np.array(data)
        else:
            self.recent_data = data

        if self.data is None:
            self.data = copy.deepcopy(self.recent_data)
        else:
            self.data += self.recent_data

        self.set_children_data()


class ErrorBarPlot(Dataset):

    def visualize(self, graph, **kwargs):
        """ Prepare data visualization on GUI

        :param graph: (pg.PlotWidget) graph to use
        """

        self.error = None
        self.handle_new_window(graph, **kwargs)

        if 'color_index' in kwargs:
            color_index = kwargs['color_index']
        else:
            color_index = self.gui.graph_layout.count() - 1
        self.curve = pg.ErrorBarItem(pen=pg.mkPen(self.gui.COLOR_LIST[
            np.mod(color_index, len(self.gui.COLOR_LIST))
        ]), symbol='o')
        self.graph.addItem(self.curve)
        self.update(**kwargs)

    def update(self, **kwargs):
        """ Updates current data to plot"""

        if self.data is not None and self.error is not None:
            if self.x is not None:
                try:
                    width = (self.x[1] - self.x[0]) / 2
                except IndexError:
                    width = 0.5
                self.curve.setData(x=self.x, y=self.data, height=self.error, beam=width)
            else:
                self.curve.setData(x=np.arange(len(self.data)), y=self.data, height=self.error, beam=0.5)

        for child in self.children.values():
            child.update(**kwargs)


class PhotonErrorBarPlot(ErrorBarGraph):
    un_normalized = np.array([])
    normalized = np.array([])
    total_events = 0
    reps = 0

    def visualize(self, graph, **kwargs):
        super().visualize(graph, **kwargs)
        self.add_child(
            name='Photon probabilities, log scale',
            mapping=passthru,
            data_type=Dataset,
            window=kwargs['window']
        )
        self.children['Photon probabilities, log scale'].graph.getPlotItem().setLogMode(False, True)


class InterpolatedMap(Dataset):
    """ Stores a dictionary of 2-tuple coordinates associated with a scalar
    value (e.g. fidelity). When a new datapoint is added, the value at that
    point is updated by averaging with the previous data at that location.
    Plots an interpolated 2D map in a Matplotlib Widget of the acquired datapoints. """

    def __init__(self, *args, **kwargs):
        kwargs['name'] = 'InterpolatedMap'
        super().__init__(*args, **kwargs)

        # Requires SciPy >=1.7.0
        try:
            from scipy.interpolate import RBFInterpolator
        except ImportError as e:
            self.log.warn("This import requires SciPy >=1.7.0.")
            raise(e)

    def set_data(self, data):
        """ Updates data stored in the data dict.

        Datapoints should be in the form ((x, y), z) where (x, y) are
        the coordinate positions and z is the value to be plotted.
        (x, y) are the keys and z is the value in the dict.
        """
        coords, fidelity = data

        # Initialize the data dict
        if self.data is None:
            self.data = {}

        # Place the data into the dictionary, updating the average if already present
        if coords not in self.data:
            self.data[coords] = (1, fidelity)
        else:
            old_N, old_avg = self.data[coords]
            self.data[coords] = (old_N + 1, (old_N * old_avg + fidelity) / (old_N + 1))

    def visualize(self, graph, **kwargs):
        self.handle_new_window(graph, **kwargs)
        self.update(**kwargs)

    def update(self, **kwargs):
        """ Updates current data to plot"""

        # Can't interpolate with too few points
        if self.data is None or len(self.data) < 3:
            return

        # TODO: HELP - how to make this plot update less often??
        import time
        if (int(time.time()) % 5) != 0:
            return

        fig = self.graph.getFigure()
        fig.clf() # Clear figure
        ax = fig.gca()

        # Ignore the first field (# of datapoints at that coord)
        obs_dict = {key: val[1] for key, val in self.data.items()}
        # Extract datapoints as arrays
        coords, fidelities = zip(*obs_dict.items())
        coords = np.array(coords)

        # Compute plotting bounds
        xlims = min(coords[:, 0]), max(coords[:, 0])
        ylims = min(coords[:, 1]), max(coords[:, 1])

        # Create grid for plotting region, imaginary number is part of mgrid() syntax
        n_points = 50
        xgrid = np.mgrid[0.95 * xlims[0]:1.05 * xlims[1]:n_points * 1j, 0.95 * ylims[0]:1.05 * ylims[1]:n_points * 1j]

        # Flatten grid, apply the interpolator to this flattened grid, reshape back to grid
        xflat = xgrid.reshape(2, -1).T
        yflat = RBFInterpolator(coords, fidelities)(xflat)
        ygrid = yflat.reshape(n_points, n_points)

        # Plot interpolated color mesh
        ax.pcolormesh(*xgrid, ygrid, vmin=0.85, vmax=1.0)

        # Plot scatter points
        scatterplot = ax.scatter(*coords.T, c=fidelities, s=50, ec='k', vmin=0.85, vmax=1.0)
        fig.colorbar(scatterplot)

        self.graph.draw()

    def handle_new_window(self, graph, **kwargs):
        """ Handles visualizing and possibility of new popup windows.
        Creates a Matplotlib widget instead of a Pyqtgraph widget. """

        if graph is None:
            # If we want to use a separate window
            if 'window' in kwargs:
                # Check whether this window exists
                if not kwargs['window'] in self.gui.windows:
                    if 'window_title' in kwargs:
                        window_title = kwargs['window_title']
                    else:
                        window_title = 'Graph Holder'

                    self.gui.windows[kwargs['window']] = GraphPopup(
                        window_title=window_title, size=(700, 300)
                    )

                self.graph = MatplotlibWidget()

                self.gui.windows[kwargs['window']].graph_layout.addWidget(
                    self.graph
                )

            # Otherwise, add a graph to the main layout
            else:
                self.graph = self.gui.add_graph()
        # Reuse a PlotWidget if provided
        else:
            self.graph = graph


# Useful mappings

def moving_average(dataset, prev_dataset=None):
    n = 20
    ret = np.cumsum(dataset.data)
    ret[n:] = ret[n:] - ret[:-n]
    prev_dataset.set_data(data=ret[n - 1:] / n)


def passthru(dataset, prev_dataset):
    prev_dataset.set_data(x=dataset.x, data=dataset.data)<|MERGE_RESOLUTION|>--- conflicted
+++ resolved
@@ -1426,30 +1426,18 @@
         y = np.linspace(self.min_y, self.max_y, self.pts_y)
 
         generic_save(data=x,
-<<<<<<< HEAD
-                     filename=f'{filename}_{self.name}_x',
-=======
                      filename=f'{filename}_{self.name}_x_{unique_id}',
->>>>>>> c8794a34
                      directory=directory,
                      date_dir=date_dir
                      )
         generic_save(data=y,
-<<<<<<< HEAD
-                     filename=f'{filename}_{self.name}_y',
-=======
                      filename=f'{filename}_{self.name}_y_{unique_id}',
->>>>>>> c8794a34
                      directory=directory,
                      date_dir=date_dir
                      )
 
         generic_save(data=self.data,
-<<<<<<< HEAD
-                     filename=f'{filename}_{self.name}',
-=======
                      filename=f'{filename}_{self.name}_{unique_id}',
->>>>>>> c8794a34
                      directory=directory,
                      date_dir=date_dir
                      )
@@ -1628,20 +1616,12 @@
         y = np.linspace(self.min_y, self.max_y, self.pts_y)
 
         generic_save(data=x,
-<<<<<<< HEAD
-                     filename=f'{filename}_{self.name}_x',
-=======
                      filename=f'{filename}_{self.name}_x_{unique_id}',
->>>>>>> c8794a34
                      directory=directory,
                      date_dir=date_dir
                      )
         generic_save(data=y,
-<<<<<<< HEAD
-                     filename=f'{filename}_{self.name}_y',
-=======
                      filename=f'{filename}_{self.name}_y_{unique_id}',
->>>>>>> c8794a34
                      directory=directory,
                      date_dir=date_dir
                      )
