--- conflicted
+++ resolved
@@ -70,8 +70,7 @@
             client_item.setToolTip(str(client_obj))
             self.gui.clients.addItem(client_item)
 
-<<<<<<< HEAD
-=======
+
         for client_name, client_config in self.missing_clients.items():
             client_item = QtWidgets.QListWidgetItem(client_name)
             client_item.setForeground(Qt.gray)
@@ -83,7 +82,6 @@
             if inspect.isclass(obj) and issubclass(obj, datasets.Dataset):
                 self.gui.dataset.addItem(name)
 
->>>>>>> 13d7209e
         # Configure button clicks
         self.gui.configure.clicked.connect(self.configure)
         self.gui.run.clicked.connect(self.run)
