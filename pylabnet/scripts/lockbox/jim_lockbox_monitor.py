--- conflicted
+++ resolved
@@ -40,7 +40,6 @@
         # Read initial status and populate fields with current values
         self.initialize_fields()
 
-<<<<<<< HEAD
         # Configure plots
         # Get actual legend widgets
 
@@ -50,10 +49,6 @@
         #     curve=self.curve,
         #     curve_name=channel.curve_name
         # )
-=======
-        # Assign the plot object, initialize colors
-        self.initialize_plot()
->>>>>>> 8953bd9c
 
     def run(self):
         """ Runs the lockbox infinitely, updating every read_time seconds. """
@@ -91,7 +86,6 @@
             lambda: setattr(self, "read_time", self.gui.input_read.value())
         )
 
-<<<<<<< HEAD
     def initialize_fields(self):
         self.update_status()
 
@@ -104,8 +98,6 @@
 
         self.read_time = self.gui.input_read.value()
 
-=======
->>>>>>> 8953bd9c
     def update_status(self):
         """ Read current status from the lockbox, then update the full status dump box
             as well as the individual parameters labels and plot. """
@@ -115,13 +107,8 @@
         self.update_plot()
 
     def update_value_labels(self):
-<<<<<<< HEAD
         new_PIDOut = self.search_field(self.status, "PIDOut")
 
-=======
-        """ Extract values of each parameter from the full status dump and update
-            them in the the parameter labels. """
->>>>>>> 8953bd9c
         self.gui.val_P.setText(str(self.search_field(self.status, "PVal")))
         self.gui.val_I.setText(str(self.search_field(self.status, "IVal")))
         self.gui.val_D.setText(str(self.search_field(self.status, "DVal")))
@@ -129,37 +116,11 @@
         self.gui.val_offset.setText(str(self.search_field(self.status, "Offset")))
         self.gui.val_PIDout.setText(str(new_PIDOut))
 
-<<<<<<< HEAD
         if self.PID_out_arr is None:
             self.PID_out_arr = new_PIDOut * np.ones(self.display_pts)
         else:
             self.PID_out_arr = np.append(self.PID_out_arr[1:], new_PIDOut)
         self.curve.setData(self.PID_out_arr)
-=======
-    def update_plot(self):
-        """ Update the current PID out value in the plot."""
-        self.plot.setData(self.search_field(self.status, "PIDOut"))
-
-    def initialize_fields(self):
-        """ Called when setting up the GUI. First performs the usual update to get the
-            current parameter labels, then also copy them into the user input fields for
-            convenience. """
-
-        self.update_status()
-
-        self.gui.input_P.setValue(self.search_field(self.status, "PVal"))
-        self.gui.input_I.setValue(self.search_field(self.status, "IVal"))
-        self.gui.input_D.setValue(self.search_field(self.status, "DVal"))
-        self.gui.input_int_time.setValue(self.search_field(self.status, "Timebase"))
-        self.gui.input_offset.setValue(self.search_field(self.status, "Offset"))
-
-        # Store the current readout wait time
-        self.read_time = self.gui.input_read.value()
-
-    def initialize_plot(self):
-        """ Assign plot object, intialize colors. """
-        self.plot = self.gui.output_plot.plot(pen=pg.mkPen(color=self.gui.COLOR_LIST[0]))
->>>>>>> 8953bd9c
 
     def search_field(self, string, field):
         """ Searches for a field of the format [FIELD] = xxxxxx
@@ -171,7 +132,6 @@
 
         if field not in valid_fields:
             raise ValueError("Invalid Lockbox field.")
-<<<<<<< HEAD
 
         regex_search = re.search(f"{field} = ([0-9\.]*)", string)
 
@@ -180,38 +140,6 @@
             return float(regex_search.group(1))
         else:
             return ""
-=======
-        return float(re.search(f"{field} = ([0-9\.]*)", string).group(1))
-
-    def _initialize_channel(self, index, channel):
-
-        # Get wavelength and initialize data arrays
-        channel.initialize(
-            wavelength=self.wlm_client.get_wavelength(channel.number),
-            display_pts=self.display_pts
-        )
-
-        # Create curves
-        self.widgets['curve'].append(self.widgets['graph'][0].plot(
-            pen=pg.mkPen(color=self.gui.COLOR_LIST[0])
-        ))
-        add_to_legend(
-            legend=self.widgets['legend'][2 * index],
-            curve=self.widgets['curve'][4 * index],
-            curve_name=channel.curve_name
-        )
-
-    def _update_channels(self):
-        """ Updates all channels + displays
-
-        Called continuously inside run() method to refresh WLM data and output on GUI
-        """
-
-        for index, channel in enumerate(self.channels):
-            # Update frequency
-            self.widgets['curve'].setData(channel.data)
-            self.widgets['freq'].setText(channel.data[-1])
->>>>>>> 8953bd9c
 
 
 def launch(**kwargs):
