--- conflicted
+++ resolved
@@ -125,13 +125,6 @@
                     # Cannot use a lambda directly because this would lead to
                     # the values of staticline_driver and widget being referenced
                     # only at time of button click.
-<<<<<<< HEAD
-                    widget['apply'].clicked.connect(set_value_fn(staticline_driver, widget))
-                    if "default" in staticline_configs:
-                        #set initial text to initial value specified in config file
-                        widget['AIN'].setText(str(staticline_configs["default"]))
-
-=======
                     widget['apply'].clicked.connect(
                         set_value_fn(staticline_driver, widget))
                 # Have both types of buttons
@@ -142,7 +135,6 @@
                     digital_widget['off'].clicked.connect(staticline_driver.down)
                     analog_widget['apply'].clicked.connect(
                         set_value_fn(staticline_driver, analog_widget))
->>>>>>> 0f96c601
                 else:
                     self.log.error(f'Invalid staticline type for device {device_name}. '
                                     'Should be analog or digital.')
