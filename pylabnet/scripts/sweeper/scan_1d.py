--- conflicted
+++ resolved
@@ -287,7 +287,6 @@
                 date_dir=date_dir
             )
 
-<<<<<<< HEAD
         else:
             if self.data_bwd:
                 # Save heatmap
@@ -317,7 +316,6 @@
                     date_dir=date_dir
                 )
 
-=======
     def fit_config(self, status:bool):
         """ Configures fitting add-on
 
@@ -347,7 +345,6 @@
         else:
             self.fit_popup = None
     
->>>>>>> 7f4d938e
     def _configure_plots(self, plot=True):
         """ Configures the plots """
 
