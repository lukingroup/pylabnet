--- conflicted
+++ resolved
@@ -871,13 +871,8 @@
     cmd += f'--logip {log_ip} --logport {log_port} '
     cmd += f'--script {script} --num_clients {num_clients} '
     cmd += f'--config {config} --debug {debug_flag} '
-<<<<<<< HEAD
-    cmd += f'--server_debug {server_debug_flag} '
+    cmd += f'--server_debug {server_debug_flag}'
     cmd += f'--lab_name {lab_name}'
-    cmd += client_cmd
-=======
-    cmd += f'--server_debug {server_debug_flag}'
->>>>>>> 7843f521
 
     if len(cmd) > 8191:
         if logger is not None:
