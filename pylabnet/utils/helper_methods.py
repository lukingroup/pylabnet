import unicodedata
import os
import time
import json
import re
import sys
import ctypes
import copy
import numpy as np
import socket
import subprocess
import paramiko
import platform
import decouple
from datetime import datetime
from pylabnet.network.core.generic_server import GenericServer
import pyqtgraph as pg



def str_to_float(in_val):
    """Convert human-readable exponential form to float.

    :param in_val: (str) input string of the following formats:

            'float_number' --> float_number

            'float_number + white_space + exp_prefix + unit_string'
                                 --> float_number * 10**exp_value

        Supported exp prefixes: ['T', 'G', 'M', 'k', '', 'm', 'u', 'n', 'p']

        Warning: format 'just exp_prefix without unit_string' is not
        supported: if only one symbol is given after 'float_number',
        it will be interpreted as unit and exponent will be set to 10**0.

        Examples: '1.2 us'   --> 1.2e-6
                  '-4.5 mV'  --> -4.5e-3
                  '10.1 GHz' --> 1.01e10
                  '1.56 s'   --> 1.56
                  '1.56 m'   --> 1.56 [interpreted as 1.56 meters, not as 1.56e-3]

    :return: (float) extracted value without unit
    """

    if isinstance(in_val, (float, int)):
        return in_val

    # Split string into mantissa and exp_prefix + unit
    item_list = in_val.split()

    # Extract mantissa exp_prefix if included
    mantissa = float(item_list[0])
    # Extract exp_prefix (a single letter) if included
    try:
        exp_prefix_unit = item_list[1]

        if len(exp_prefix_unit) > 1:
            exp_prefix = item_list[1][0]
        else:
            exp_prefix = ''

    except IndexError:
        exp_prefix = ''

    # Convert exp_prefix into exp_value
    if exp_prefix == 'T':
        exp_value = 12
    elif exp_prefix == 'G':
        exp_value = 9
    elif exp_prefix == 'M':
        exp_value = 6
    elif exp_prefix == 'k':
        exp_value = 3
    elif exp_prefix == '':
        exp_value = 0
    elif exp_prefix == 'm':
        exp_value = -3
    elif exp_prefix == 'u':
        exp_value = -6
    elif exp_prefix == 'n':
        exp_value = -9
    elif exp_prefix == 'p':
        exp_value = -12
    else:
        # The case of multi-letter unit without prefix: '1.5 Hz'
        # the first letter 'H' is not an exp prefix
        exp_value = 0

    return mantissa * (10 ** exp_value)


def pwr_to_float(in_val):

    # FIXME: implement

    # if isinstance(in_val, float):
    #     return in_val
    # #
    # # Determine whether the power is given in Volts or dBm
    # #
    # # Split string into mantissa and exp_prefix + unit
    # item_list = in_val.split()
    #
    # # Extract exp_prefix (a single letter) if included
    # try:
    #     exp_prefix_unit = item_list[1]
    #
    #     if len(exp_prefix_unit) > 1:
    #         exp_prefix = item_list[1][0]
    #     else:
    #         exp_prefix = ''
    # except IndexError:
    #     exp_prefix = ''

    return str_to_float(in_val=in_val)


def slugify(value, allow_unicode=False):
    """
    Convert to ASCII if 'allow_unicode' is False. Convert spaces to hyphens.
    Remove characters that aren't alphanumerics, underscores, or hyphens.
    Convert to lowercase. Also strip leading and trailing whitespace.

    From Django 2.2
    """
    value = str(value)
    if allow_unicode:
        value = unicodedata.normalize('NFKC', value)
    else:
        value = unicodedata.normalize('NFKD', value).encode('ascii', 'ignore').decode('ascii')
    value = re.sub(r'[^\w\s-]', '', value.lower()).strip()
    return re.sub(r'[-\s]+', '-', value)


def get_dated_subdirectory_filepath(directory, filename=None):
    '''Creates directory structure folder_path/YEAR/MONTH/DAY/filename

    :folder_path: Upper level directory
    :filename: Name of file. Will be slugified. If None just returns directory

    Return:
    :filepath: Path to file in newly created structure.
    '''

    # Create subdirectory structure: YEAR/MONTH/DAY
    dated_path = os.path.join(directory, time.strftime('%Y'), time.strftime('%m'), time.strftime('%d'))

    # create folders if they don't exists yet
    os.makedirs(dated_path, exist_ok=True)

    # Define full file path
    if filename is None:
        filepath = dated_path
    else:
        filepath = os.path.join(dated_path, f'{slugify(filename)}')

    return filepath


def dict_to_str(dic, separate='\n'):
    """ Converts a dictionary to a nicely formatted string

    :param dic: (dict) to convert
    :param separate: (str) string to use to separate dictionary elements
    :return: (str) of dictionary content
    """

    dict_str = ''
    for key, value in dic.items():
        dict_str += '{}: {}{}'.format(key, value, separate)

    return dict_str.rstrip()


def remove_spaces(st):
    """ Removes spaces from a string

    :param st: (str) input string with spaces
    :return: (str) string without any spaces
    """

    return st.replace(' ', '')


def parse_args():
    """ Parses command line arguments into dictionary format, assuming keywords of the form --kw for each argument"""

    arg_index = 1
    arg_dict = {}
    while arg_index < len(sys.argv) - 1:
        arg_dict[sys.argv[arg_index][2:]] = sys.argv[arg_index + 1]
        arg_index += 2

    return arg_dict


def unpack_launcher(**kwargs):
    """ Unpacks the launcher kwargs for easy use in launcher method definition within script modules.
    Copy paste the following implementation at the top of script.launch() method:

    logger, loghost logport, clients, guis, params = unpack_launcher(**kwargs)

    :param kwargs: (dict) contains all keyword arguments required for launching a script from launcher module
        e.g.: dict(logger=log, loghost='localhost', clients=[client1, client2], guis=[gui_client1, gui_client2]),
                   logport=1234, params=experimental_parameters_container)
        Note that experimental parameters should go in "params" and can be customized to contain all other
        script specific stuff

    :return: (tuple) logger, logport, clients, guis, params
    """

    logger = kwargs['logger']
    loghost = kwargs['loghost']
    clients = kwargs['clients']
    guis = kwargs['guis']
    logport = kwargs['logport']
    params = kwargs['params']

    return logger, loghost, logport, clients, guis, params


def show_console():
    """ Shows the active console.

    Useful for processes where console is typically hidden but user input is suddenly required
    """

    operating_system = get_os()
    if operating_system == 'Windows':
        ctypes.windll.user32.ShowWindow(ctypes.windll.kernel32.GetConsoleWindow(), 9)


def hide_console():
    """ Hides the active console.

    Useful for processes where console is not needed (isntead, there is a GUI to use)

    :os: (string) Which operating system is used ('Windows' and 'Linux' supported)
    """

    operating_system = get_os()
    if operating_system == 'Windows':
        ctypes.windll.user32.ShowWindow(ctypes.windll.kernel32.GetConsoleWindow(), 0)


def create_server(service, logger=None, host='localhost'):
    """ Attempts to create a server with randomly chosen port numbers

    :param service: service from which to launch a server
    :param logger: instance of LogClient for logging
    :param host: (optinal) IP address of host

    :return: (tuple) instance of server created, port number (int) created on
    """

    timeout = 0
    while timeout < 1000:
        try:
            port = np.random.randint(1024, 49151)
            server = GenericServer(
                host=host,
                port=port,
                service=service
            )
            timeout = 9999
        except ConnectionRefusedError:
            msg_str = f'Failed to create update server with port {port}'
            if logger is None:
                print(msg_str)
            else:
                logger.warn(f'Failed to create update server with port {port}')
            timeout += 1
    return server, port


def setup_full_service(service_class, module, logger=None, host='localhost'):
    """ Creates a Service and a server, adds info to logger and starts server

    :param service_class: Service class to instantiate (not the instance itself)
    :param module: module to assign to service
    :param logger: instance of LogClient
    :param host: (str) hostname
    """

    service = service_class()
    service.assign_module(module)
    server, port = create_server(service, logger=logger, host=host)
    logger.update_data(data=dict(port=port))
    server.start()


def value_to_bitval(value, bits=8, min=0, max=1):
    """ Converts a value to a bits-bit number for range min to max

    :param value: (float) value to convert
    :param bits: (int) number of bits of resolution
    :param min: (float) minimum of range
    :param max: (float) maximum of range

    :return: (int) value in bits-bit (e.g. 8-bit from 0 to 2^8-1)
    """

    # Convert value to scale of 0 to 1
    scaled_value = (value - min) / (max - min)

    return int(scaled_value * (2**bits - 1))


def bitval_to_value(bitval, bits=8, min=0, max=1):
    """ Converts a bits-bit number into its physical value for range from min to max

    :param bitval: (int)  value in bits-bit (e.g. 8-bit from 0 to 2^8-1)
    :param bits: (int) number of bits of resolution
    :param min: (float) minimum of range
    :param max: (float) maximum of range

    :return: (float) physical value
    """

    # Convert value to scale of 0 to 1
    scaled_value = bitval / (2**bits - 1)

    return scaled_value * (max - min) + min


def generate_widgets(widget_dict):
    """ Generates a list of widget names based on a supplied dictionary

    Assumes widgets follow a naming convention of "widget_base_name_i" where i is the index
    (this function is helpful when one has many widgets with the same base_name)
    :param widget_dict: (dict) containing widget base names as keys, and number of instances as
        values
    """

    widgets = ()
    for widget_name, instances in widget_dict.items():
        widgets = widgets + ([f'{widget_name}_{instance+1}' for instance in range(instances)],)
    return widgets


def generate_filepath(filename=None, directory=None, date_dir=False):
    """ Generates filepath for saving.

    :param dir: (str) directory to save to
    :param filename: (str) name of file to save
    :param date_dir: (bool) whether or not to use date sub-directory
    """

    if directory is None:
        directory = os.getcwd()
    if filename is None:
        filename = str(datetime.now().strftime('%H_%M_%S'))
    else:
        filename += str(datetime.now().strftime('_%H_%M_%S'))
    if date_dir:
        filepath = get_dated_subdirectory_filepath(directory, filename)
    else:
        filepath = os.path.join(directory, filename)

    return filepath


def generic_save(data, filename=None, directory=None, date_dir=False):
    """ Saves data as txt file

    :param dir: (str) directory to save to
    :param filename: (str) name of file to save
    :param date_dir: (bool) whether or not to use date sub-directory
    """

    filepath = generate_filepath(filename, directory, date_dir)
    if not filepath.endswith('.txt'):
        filepath += '.txt'

    try:
        np.savetxt(filepath, data)
    except OSError:
        os.mkdir(directory)
        np.savetxt(filepath, data)
    except ValueError:
        # TODO: Potentially incorporate with logger and except hook
        pass


def save_metadata(log, filename=None, directory=None, date_dir=False):
    """ Saves metadata stored in the logger

    :param log: (LogClient)
    :param dir: (str) directory to save to
    :param filename: (str) name of file to save
    :param date_dir: (bool) whether or not to use date sub-directory
    """

    filepath = generate_filepath(f'{filename}_metadata', directory, date_dir)
    if not filepath.endswith('.json'):
        filepath += '.json'

    try:
        with open(filepath, 'w') as outfile:
            json.dump(log.get_metadata(), outfile, indent=4)
    except TypeError:
        log.warn('Did not save metadata')
    except OSError:
        log.warn('Did not save metadata')


def plotly_figure_save(plotly_figure, filename=None, directory=None, date_dir=False):
    """ Saves plotly_figure as png

    :param dir: (str) directory to save to
    :param filename: (str) name of file to save
    :param date_dir: (bool) whether or not to use date sub-directory
    """

    filepath = generate_filepath(filename, directory, date_dir)
    plotly_figure.write_image(f'{filepath}.png')


def pyqtgraph_save(widget, filename=None, directory=None, date_dir=False):
    """ Saves pyqtgraph figure to png

    :param dir: (str) directory to save to
    :param filename: (str) name of file to save
    :param date_dir: (bool) whether or not to use date sub-directory
    """

    filepath = generate_filepath(filename, directory, date_dir) + '.png'
    exporter = pg.exporters.ImageExporter(widget)
    exporter.export(filepath)


def load_config(config_filename, folder_root=None, logger=None):
    """ Load configuration data stored in JSON format

    :config_filename: (str) Name of config. file, wihtout the .json ending
    :folder_root: (str) Name of folder where the config files are stored. If None,
       use pylabnet/config
    :logger: (object) Instance of logger.

    Returns data as python dictionary, or None if
    """

    filepath = get_config_filepath(config_filename, folder_root)

    try:
        # Opening JSON file
        f = open(filepath)

        # returns JSON object as
        # a dictionary
        data = json.load(f)
        try:
            logger.info(f'Successfully loaded settings from {config_filename}.json.')
        # Dont raise error if logger doesn't exist
        except AttributeError:
            pass
    except FileNotFoundError:
        data = None
        try:
            logger.error(f'Settings file {filepath} not found.')
        except AttributeError:
            raise

    return data


def get_config_directory():
    """ Returns the config directory """

    return os.path.abspath(os.path.join(
        os.path.dirname(__file__),
        '..',
        'configs'
    ))


def load_device_config(device, config, logger=None):
    """ Returns the device config directory

    :param device: (str) name of the device folder
    :param config: (str) name of the specific device config file
    :param logger: instance of LogHandler
    """

    filepath = os.path.join(get_config_directory(), 'devices', device, f'{config}.json')
    try:
        f = open(filepath)
        # returns JSON object as
        # a dictionary
        data = json.load(f)
        try:
            logger.info(f'Successfully loaded settings from {config}.json.')
        # Dont raise error if logger doesn't exist
        except AttributeError:
            pass

    except FileNotFoundError:
        data = None
        try:
            logger.error(f'Settings file {filepath} not found.')
        except AttributeError:
            raise
    return data


def load_script_config(script, config, logger=None):
    """ Returns the script config directory

    :param script: (str) name of the script folder
    :param config: (str) name of the specific script config file
    :param logger: instance of LogHandler
    """

    filepath = os.path.join(get_config_directory(), 'scripts', script, f'{config}.json')
    try:
        f = open(filepath)
        # returns JSON object as
        # a dictionary
        data = json.load(f)
        try:
            logger.info(f'Successfully loaded settings from {config}.json.')
        # Dont raise error if logger doesn't exist
        except AttributeError:
            pass

    except FileNotFoundError:
        data = None
        try:
            logger.error(f'Settings file {filepath} not found.')
        except AttributeError:
            raise
    return data


def get_config_filepath(config_filename, folder_root=None):
    """ Gets the config filepath

    :param config_filename: (str) name of configuration file to save.
        Can be an existing config file with other configuration parameters
    :folder_root: (str) Name of folder where the config files are stored. If None,
       use pylabnet/config
    """

    if folder_root is None:
        filepath = os.path.abspath(
            os.path.join(
                os.path.dirname(__file__),
                '..',
                'configs',
                f'{config_filename}.json'
            )
        )
    else:
        filepath = os.path.join(folder_root, f'{config_filename}.json')

    return filepath


def get_gui_widgets(gui, **kwargs):
    """ Returns the GUI widget objects specified in kwargs

    :param gui: (Window) main window gui object containing other widgets
    :param kwargs: keyword arguments with argument name being the name
        of the widget (str, widget_name) and argument value an integer specifying the
        number of copies of that widget

        For more than 1 widget copy, assumes the name is assigned as
        widget_name_1, widget_name_2, etc.

    :return: (dict) dictionary with keywords as widget name and values
        as either individual widgets or list of widgets in case of multiple
        similarly named widgets
    """

    widgets = dict()
    for widget_name, widget_number in kwargs.items():

        # Check if it is multiple named widgets
        if widget_number > 1:
            widget_list = []
            for widget_index in range(widget_number):
                widget_list.append(getattr(
                    gui,
                    f'{widget_name}_{widget_index+1}'
                ))
            widgets[widget_name] = widget_list
        else:
            widgets[widget_name] = getattr(gui, widget_name)

    return widgets

<<<<<<< HEAD
=======
def get_gui_widgets_dummy(gui, **kwargs):
    """ Returns the GUI widget objects specified in kwargs

    :param gui: (Window) main window gui object containing other widgets
    :param kwargs: keyword arguments with argument name being the name
        of the widget (str, widget_name) and argument value an integer specifying the
        number of copies of that widget

        For any number of widget copy, assumes the name is assigned as
        widget_name_1, widget_name_2, etc.

    :return: (dict) dictionary with keywords as widget name and values
        as either individual widgets or list of widgets in case of multiple
        similarly named widgets
    """

    widgets = dict()
    for widget_name, widget_number in kwargs.items():

        # Check if it is multiple named widgets
        widget_list = []
        for widget_index in range(widget_number):
            widget_list.append(getattr(
                gui,
                f'{widget_name}_{widget_index+1}'
            ))
        widgets[widget_name] = widget_list

    return widgets

>>>>>>> a44a6ee0

def get_legend_from_graphics_view(legend_widget: pg.GraphicsView):
    """ Configures and returns a legend widget given a GraphicsView

    :param legend_widget: instance of GraphicsView object
    :return: pg.LegendItem
    """

    legend = pg.LegendItem()
    view_box = pg.ViewBox()
    legend_widget.setCentralWidget(view_box)
    legend.setParentItem(view_box)
    legend.anchor((0, 0), (0, 0))

    return legend


def add_to_legend(legend: pg.LegendItem, curve: pg.PlotItem, curve_name):
    """ Adds a curve to a legend

    :param legend: pg.LegendItem to add to
    :param curve: pg.PlotItem containing the relevant curve
    :param curve_name: (str) name of curve
    """

    legend.addItem(
        curve,
        ' - ' + curve_name
    )


def fill_2dlist(list_in):
    """ Turns a 2D list of irregular dimensions into a 2D numpy array

    Assuming only last dimension of list is incomplete
    :param list_in: input list
    :return: (numpy.ndarray) 2D array with missing elements padded as zeros
    """

    list_manipulate = copy.deepcopy(list_in)
    if len(list_in) > 1:
        list_manipulate[-1] += [list_manipulate[-1][0]] * (len(list_manipulate[0]) - len(list_manipulate[-1]))

    return np.array(list_manipulate)


def find_keys(input_dict, key_name):
    """Returns value of dictionary if key_name is either the key of the dict (normal dictionary lookup),
    or an element of a key that is a tuple or list.

    :input_dict: Dictionary to search.
    :key_name: Key to lookup.
    """

    found = []
    for k, v in input_dict.items():
        if type(k) in [list, tuple, dict] and key_name in k:
            found.append(v)
        elif key_name == k:
            found.append(v)

    return found


def find_client(clients, settings, client_type, client_config=None, logger=None):
    """ Finds a particular client from client dictionary passed from launcher

    :param clients: (dict) client dictionary
    :param settings: (dict) configuration dictionary for script
    :param client_type: (str) type of server (e.g. nidaqmx)
    :param client_config: (str, optional) name of config file for specific device
        only needed if multiple devices of the same type are used in this script
    :param logger: (LogHandler)
    """

    found_clients = find_keys(clients, client_type)
    num_clients = len(found_clients)

    # If no matched clients, log an error
    if num_clients == 0:
        logger.error(f'Client {client_type} could not be found')

    # If > 1 matched clients, try to use the device config file to match
    elif num_clients > 1:
        if client_config is not None:
            device_settings = load_device_config(client_type, client_config, logger)

            # Search through clients using device IDs
            found_clients = find_keys(clients, device_settings['device_id'])

            # If single client, return, otherwise log error
            num_clients = len(found_clients)
            if num_clients == 1:
                return found_clients[0]
            elif num_clients == 0:
                logger.error(f'Client ID {device_settings["device_id"]} not found')
            else:
                logger.error(f'Multiple clients with client ID {device_settings["device_id"]} found')

    # If only 1 matched client, just return
    else:
        return found_clients[0]


def launch_device_server(server, dev_config, log_ip, log_port, server_port, debug=False, logger=None):
    """ Launches a new device server

    :param server: (str) name of the server. Should be the directory in which the
        relevant server config file is located, and should have a corresponding
        launch file server.py in pylabnet.launchers.servers
    :param dev_config: (str) name of the config file for the server, which specifies
        the device_id and also any SSH info
    :param log_ip: (str) logger IP address
    :param log_port: (int) logger port number
    :param server_port: (int) port number of server to use
    :param debug: (bool) whether or not to debug the server launching
    :param logger: (LogHandler)
    """

    # First load device config into dict
    config_dict = load_device_config(server, dev_config)

    if 'disabled' in config_dict and config_dict['disabled'] == 'True':
        msg_str = f'Device {server} launching is disabled'
        if logger is None:
            print(msg_str)
        else:
            logger.error(msg_str)
        return

    # Check if we should SSH in
    if 'ssh_config' in config_dict:
        ssh = True

        # Load SSH parameters
        ssh_params = config_dict['ssh_config']
        hostname = ssh_params['hostname']
        host_ip = ssh_params['ip']

        # SSH in
        ssh = paramiko.SSHClient()
        ssh.load_system_host_keys()
        try:
            ssh.connect(host_ip, username=hostname, password=decouple.config('LOCALHOST_PW'))
            msg_str = f'Successfully connected via SSH to {hostname}@{host_ip}'
            if logger is None:
                print(msg_str)
            else:
                logger.info(msg_str)
        except TimeoutError:
            msg_str = f'Failed to setup SSH connection to {hostname}@{host_ip}'
            if logger is None:
                print(msg_str)
            else:
                logger.error(msg_str)

        # Set command arguments
        python_path = ssh_params['python_path']
        launch_path = ssh_params['script_path']
        start = ""

        # Kill processes if required
        if 'kill_all' in ssh_params and ssh_params['kill_all'] == "True":
            msg_str = f'Killing all python processes on {hostname}@{host_ip}'
            if logger is None:
                print(msg_str)
            else:
                logger.warn(msg_str)
            ssh.exec_command('taskkill /F /IM python.exe /T')

    else:
        ssh = False
        start = f'start "{server}_server, '
        start += time.strftime("%Y-%m-%d, %H:%M:%S", time.gmtime())
        start += '" '
        host_ip = get_ip()
        python_path = sys.executable
        launch_path = os.path.join(
            os.path.dirname(os.path.dirname(os.path.realpath(__file__))),
            'launchers',
            'pylabnet_server.py'
        )

    if server_port is None:
        server_port = np.random.randint(1024, 49151)

    # Build command()
    operating_system = get_os()
    if operating_system == 'Windows':
        cmd = f'{start}"{python_path}" "{launch_path}" '
    elif operating_system == 'Linux':
        cmd = f'{python_path} {launch_path} '
    else:
        raise UnsupportedOSException

    cmd += f'--logip {log_ip} --logport {log_port} '
    cmd += f'--serverport {server_port} --server {server} '
    cmd += f'--device_id "{config_dict["device_id"]}" '
    cmd += f'--config {dev_config} --debug {debug}'

    if len(cmd) > 8191:
        if logger is not None:
            logger.error('Cmd too long! Server will not instantiate!')
        return
    else:
        if logger is not None:
            logger.info("Cmd len: " + str(len(cmd)))

    if ssh:
        msg_str = f'Executing command on {hostname}:\n{cmd}'
        if logger is None:
            print(msg_str)
        else:
            logger.info(msg_str)
        ssh.exec_command(cmd)
    else:
        subprocess.Popen(cmd, shell=True)

    return host_ip, server_port


def launch_script(script, config, log_ip, log_port, debug_flag, server_debug_flag, num_clients, client_cmd, logger=None):
    """ Launches a script

    :param script: (str) name of the script. Should be the directory in which the
        relevant script config file is located
    :param config: (str) name of the config file for the script, which specifies
        the device server info and script launching directory (and also script
        parameters, if desired)
    :param log_ip: (str) logger IP address
    :param log_port: (int) logger port number
    :param debug_flag: (bool) whether or not to debug the script/launcher
    :param server_debug_flag: (bool) whether or not to debug on the
        server-launching level
    :param num_clients: (int) total number of clients to the log server
    :param client_cmd: (str) a series of commandline arguments specifying the
        client dictionary details for passing to the launcher
    """

    launch_path = os.path.join(
        os.path.dirname(os.path.dirname(os.path.realpath(__file__))),
        'launchers',
        'launcher.py'
    )

    # Build command
    operating_system = get_os()
    if operating_system == 'Windows':
        cmd = f'start "{script}_server, '
        cmd += time.strftime("%Y-%m-%d, %H:%M:%S", time.gmtime())
        cmd += f'" "{sys.executable}" "{launch_path}" '
    elif operating_system == 'Linux':
        cmd = f'{sys.executable} {launch_path} '
    else:
        raise UnsupportedOSException

    cmd += f'--logip {log_ip} --logport {log_port} '
    cmd += f'--script {script} --num_clients {num_clients} '
    cmd += f'--config {config} --debug {debug_flag} '
    cmd += f'--server_debug {server_debug_flag}'
    cmd += client_cmd

    if len(cmd) > 8191:
        if logger is not None:
            logger.error('Cmd too long! Server will not instantiate!')
        return
    else:
        if logger is not None:
            logger.info("Cmd len: " + str(len(cmd)))

    subprocess.Popen(cmd, shell=True)


def get_ip():
    """ Returns a primary IP address

    :network_interface: (str) Used for Linux compatibility. Network interface of target IP address.
        Can be found out by running ifconfig.
    """

    operating_system = get_os()

    if operating_system == 'Linux':
        import netifaces as ni

    if operating_system == 'Windows':

        # Retrieve subnet from config dict
        try:
            subnet = load_config('network_configuration')['subnet']
        except:
            subnet = '140'
        ip_list = socket.gethostbyname_ex(socket.gethostname())[2]
        if len(ip_list) == 1:

            return ip_list[0]
        else:
            filtered_ip = [ip for ip in ip_list if ip.startswith(subnet)]
            if len(filtered_ip) == 0:
                return ip_list[0]
            else:
                return filtered_ip[0]

    elif operating_system == 'Linux':
        try:
            network_interface = load_config('network_config')['network_interface']
        except AttributeError:
            return socket.gethostbyname(socket.gethostname())
        import netifaces as ni
        ip = ni.ifaddresses(network_interface)[ni.AF_INET][0]['addr']
        return ip


def HDAWG_to_breakout_box(pin):
    if pin < 8 or (pin < 24 and pin >= 16):
        print("these pins are not mapped to the dio breakout box")
        return None
    else:
        if int(np.floor(pin / 4)) == 2:
            board = 0
        if int(np.floor(pin / 4)) == 3:
            board = 1
        if int(np.floor(pin / 4)) == 6:
            board = 2
        if int(np.floor(pin / 4)) == 7:
            board = 3
        channel = np.mod(pin, 4)

    return board, channel


def breakout_box_to_HDAWG(board, channel):
    if board > 4 or channel > 4:
        print("non existing board or channel for dio breakout box")
        return None
    else:
        if board == 0:
            pin = 8
        if board == 1:
            pin = 12
        if board == 2:
            pin = 24
        if board == 3:
            pin = 28

        pin = pin + channel

    return pin


def get_os():
    """Read out operating system"""

    pf = platform.system()

    if pf == 'Linux':
        operating_system = 'Linux'
    elif pf == 'Windows':
        operating_system = 'Windows'
    elif pf == "Darwin":
        operating_system = 'mac_os'
    else:
        operating_system = pf

    return operating_system


def set_graph_background(widget):
    """ Sets the background color for pyqtgraph related widgets to pylabnet style

    :param widget: base graph or legend widget
    """
    
    try:
        widget.getViewBox().setBackgroundColor('#19232D')

    # In case this widget does ont have a parent viewBox
    except AttributeError:
        pass

    try:
        widget.setBackground('#19232D')
    # In case this widget does ont have a parent viewBox
    except AttributeError:
        pass


class UnsupportedOSException(Exception):
    """Raised when the operating system is not supported."""<|MERGE_RESOLUTION|>--- conflicted
+++ resolved
@@ -590,8 +590,6 @@
 
     return widgets
 
-<<<<<<< HEAD
-=======
 def get_gui_widgets_dummy(gui, **kwargs):
     """ Returns the GUI widget objects specified in kwargs
 
@@ -622,7 +620,6 @@
 
     return widgets
 
->>>>>>> a44a6ee0
 
 def get_legend_from_graphics_view(legend_widget: pg.GraphicsView):
     """ Configures and returns a legend widget given a GraphicsView
