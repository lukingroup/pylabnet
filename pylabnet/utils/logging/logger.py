import rpyc
import traceback
import time
import socket
import logging
import sys
import os
import ctypes
import pickle
from pylabnet.utils.helper_methods import get_dated_subdirectory_filepath


class LogHandler:
    """Protection wrapper for logger instance.

    If a module needs to log, always use this class for self.log.

    This class wraps actual logger instance into a protective layer,
    such that no errors of the logger can break the host module.
    This is necessary to avoid reducing module stability due to
    limited stability of the logger (which is often the case).

    Examples of possible errors which a logger can produce:
     - connection lost
     - no logger instance was given

    Such exceptions can break the host module. Since logging is not
    necessary for module operation, it is better to ignore them and
    do not disturb the module.
    """

    def __init__(self, logger=None):
        self._logger = None
        self.set_logger(logger=logger)

    def set_logger(self, logger):
        self._logger = logger

    def debug(self, msg_str):
        try:
            return self._logger.debug(msg_str=msg_str)
        except:
            return -1

    def info(self, msg_str):
        try:
            return self._logger.info(msg_str=msg_str)
        except:
            return -1

    def warn(self, msg_str):
        try:
            return self._logger.warn(msg_str=msg_str)
        except:
            return -1

    def error(self, msg_str):
        try:
            self._logger.error(msg_str=msg_str)
        except:
            return -1

        # All errors will raise exceptions at the LogHandler level.
        raise Exception(msg_str)

    def exception(self, msg_str):
        try:
            return self._logger.exception(msg_str=msg_str)
        except:
            return -1

    def critical(self, msg_str):
        try:
            return self._logger.critical(msg_str=msg_str)
        except:
            return -1

    def update_data(self, data):
        try:
            return self._logger.update_data(data)
        except:
            return -1


class ILog:
    pass


class LogClient:

    _level_dict = dict(
        NOLOG=100,
        CRITICAL=50,
        ERROR=40,
        WARN=30,
        INFO=20,
        DEBUG=10
    )

    def __init__(self, host, port, module_tag='', server_port=None, ui=None):

        # Declare all internal vars
        self._host = ''
        self._port = 0
        self._connection = None
        self._service = None
        self._level_str = ''
        self._level = 0
        self._module_tag = ''
        self._server_port = server_port  # Identifies a server running in client's thread
        self._ui = ui  # Identifies a relevant .ui file for the client

        # Set module alias to display with log messages
        self._module_tag = module_tag

        # Connect to log server
        self.connect(host=host, port=port)

        # Set module alias to display with log messages
        self._module_tag = module_tag

        # Log test message
        self.info('Started logging')

    def connect(self, host='place_holder', port=-1):

        # Update server address if new values are given
        if host != 'place_holder':
            self._host = host
        if port != -1:
            self._port = port

        # Clean-up old connection if it exists
        if self._connection is not None or self._service is not None:
            try:
                self._connection.close()
            except:
                pass

            self._service = None
            self._connection = None

        # Establish connection if
        if host is None or port is None:
            # 'No logging' was requested.
            #   Do not establish connection to log server
            return 0

        else:
            # Connect to log server
            try:
                self._connection = rpyc.connect(
                    host=self._host,
                    port=self._port,
                    config={'allow_public_attrs': True}
                )
                self._service = self._connection.root

            except Exception as exc_obj:
                self._service = None
                self._connection = None
                self._module_tag = ''

                raise exc_obj

            client_data = dict(
                ip=socket.gethostbyname(socket.gethostname()),
                timestamp=time.strftime("%Y-%m-%d, %H:%M:%S", time.gmtime())
            )
            if self._server_port is not None:
                client_data['port'] = self._server_port
            if self._ui is not None:
                client_data['ui'] = self._ui

            client_data_pickle = pickle.dumps(client_data)
            self._service.add_client_data(self._module_tag, client_data_pickle)
            return 0

    def debug(self, msg_str):
        return self._log_msg(
            msg_str=msg_str,
            level_str='DEBUG'
        )

    def info(self, msg_str):
        return self._log_msg(
            msg_str=msg_str,
            level_str='INFO'
        )

    def warn(self, msg_str):
        return self._log_msg(
            msg_str=msg_str,
            level_str='WARN'
        )

    def error(self, msg_str):
        return self._log_msg(
            msg_str=msg_str,
            level_str='ERROR'
        )

    def exception(self, msg_str):
        # Get traceback string from the last exception
        tb_str = traceback.format_exc()

        # Prepend user-give message
        full_msg_str = msg_str + '\n' + tb_str

        return self.error(msg_str=full_msg_str)

    def critical(self, msg_str):
        return self._log_msg(
            msg_str=msg_str,
            level_str='CRITICAL'
        )

    def update_data(self, data=None):
        """ Updates client data with new information

        :param data: (dict) containing client data
            e.g. {'port': 4444, 'other-data': XYZ}
        """

        if data is not None:
            client_data_pickle = pickle.dumps(data)
            self._service.update_client_data(self._module_tag, client_data_pickle)

    def _log_msg(self, msg_str, level_str):

        # Prepending log message with module name.
        message = ' {0}: {1}'.format(self._module_tag, msg_str)

        # Try sending message to the log server
        try:
            ret_code = self._service.exposed_log_msg(
                msg_str=message,
                level_str=level_str
            )
            return ret_code

        # If connection was lost (EOFError)
        # or was not initialized (AttributeError),
        # try to reconnect and send the message again
        except (EOFError, AttributeError):
            # Try reconnecting.
            #   If an exception is risen at this step,
            #   one cannot fix the problem automatically and
            #   the exception should just be returned to the caller.
            #   That is why no exception catch should be done here.
            print('DEBUG: no connection. Trying to reconnect to log server')
            self.connect()

            # Try sending message again.
            #   If an exception is risen at this step,
            #   one cannot fix problem automatically and
            #   the exception should just be returned to the caller
            #   That is why no exception catch should be done here.
            print('DEBUG: Trying to resend the message')
            ret_code = self._service.exposed_log_msg(
                msg_str=message,
                level_str=level_str
            )
            return ret_code

    def close_server(self):
        """ Closes the server to which the LogClient is connected"""

        try: 
            self._service.close_server()
        except EOFError:
            pass


class LogService(rpyc.Service):

    def __init__(self, form_string=None, console_level=logging.DEBUG, file_level=logging.DEBUG, log_output=False,
                 name=None, dir_path=None):
        """ Instantiate LogService

        If the log_output flag is set to True, a .log file will be generated.

        :form_string: String specifying the output format of the logger. If None, default styling is:
            "%(asctime)s - %(levelname)s - %(message)s"
        :console_level: The minimum message level which appears in the console.
        :file_level: The minimum message level which appears in the log-file.
        :log_output: Boolean indicating if a file output should be generated. If true, the following
            two parameters must be provided:
        :name: Name of the log-file.
        :dir_path: Directory where the log files will be generated.

        Note: A dated subdirectory structure will be automatically generated, such that the
        log output will be logged in the following file:
            'dir_path/YEAR/MONTH/DAY/name.log'
        """

        super().__init__()

        # Note: This is inspired by https://docs.python.org/3/howto/logging-cookbook.html

        # Start instance og logging.logger
        self.logger = logging.getLogger(name)
        self.logger.setLevel(logging.DEBUG)

        # create console handler and set level to debug
        ch = logging.StreamHandler(stream=sys.stdout)
        ch.setLevel(console_level)

        formatting_string = '%(asctime)s - %(levelname)s - %(message)s' or form_string

        # create formatter
        formatter = logging.Formatter(formatting_string)

        # add formatter to ch
        ch.setFormatter(formatter)

        # add ch to logger
        self.logger.addHandler(ch)

        # create file handler which logs even debug messages
        if log_output:

            assert name, 'Please provide a name for the logger.'
            assert dir_path, 'Please provide a directory path for the .log file.'

            filename = get_dated_subdirectory_filepath(dir_path, name)
            fh = logging.FileHandler(filename)
            fh.setLevel(file_level)

            # add formatter to fh
            fh.setFormatter(formatter)

            # add fh to logger
            self.logger.addHandler(fh)

        self.client_data = {}
        self.data_updated = []  # Identifies which clients have updated data

    def on_connect(self, conn):
        # code that runs when a connection is created
        # (to init the service, if needed)
        self.logger.info('Client connected')

    def on_disconnect(self, conn):
        # code that runs after the connection has already closed
        # (to finalize the service, if needed)
        self.logger.debug('Client disconnected')

    def exposed_log_msg(self, msg_str, level_str):

        if level_str == 'DEBUG':
            self.logger.debug(msg_str)

        elif level_str == 'INFO':
            self.logger.info(msg_str)

        elif level_str == 'WARN':
            self.logger.warning(msg_str)

        elif level_str == 'ERROR':
            self.logger.error(msg_str)

        return 0

    def add_client_data(self, module_name, module_data_pickle):
        """ Add new client info

        :param module_name: (str) name of the module
        :param module_data_pickle: (pickle) pickled dictionary containing client data.
            e.g. {'ip_address':'0.0.0.0', 'timestamp':'2020-03-04, 12:12:12, 'data':None}
        """

        # Check if this module has already been inserted and modify its name accordingly
        mn = module_name
        module_index = 2
        while module_name in self.client_data:
            module_name = mn + str(module_index)
            module_index += 1

        # Add client data to attribute of service
        self.client_data[module_name] = pickle.loads(module_data_pickle)
        return 0

    def update_client_data(self, module_name, module_data_pickle):
        """ Update client info

        :param module_name: (str) name of module
        :param module_data_pickle: (pickle) pickled dictionary containing client data.
            e.g. {'port': 4444, 'other-data': XYZ}
        """

        try:
            self.client_data[module_name].update(pickle.loads(module_data_pickle))
            self.logger.info('Updated client data for {}'.format(module_name))
            self.data_updated.append(module_name)
        except IndexError:
            self.logger.warning('Tried to update client data for {}, but could not find it in list of clients!'.format(
                module_name
            ))

<<<<<<< HEAD
    def close_server(self):
        """ Closes the server for which the service is running """

        pid = os.getpid()
        handle = ctypes.windll.kernel32.OpenProcess(1, False, pid)
        ctypes.windll.kernel32.TerminateProcess(handle, -1)
        ctypes.windll.kernel32.CloseHandle(handle)
=======
    def add_logfile(self, name, dir_path, file_level=logging.DEBUG, form_string=None):
        """ Adds a log-file for all future logging

        :name: Name of the log-file.
        :dir_path: Directory where the log files will be generated.
        :file_level: The minimum message level which appears in the log-file.
        :form_string: String specifying the output format of the logger. If None, default styling is:
            "%(asctime)s - %(levelname)s - %(message)s"
        """

        formatting_string = '%(asctime)s - %(levelname)s - %(message)s' or form_string
        formatter = logging.Formatter(formatting_string)
        filename = get_dated_subdirectory_filepath(dir_path, name)
        fh = logging.FileHandler(filename)
        fh.setLevel(file_level)

        # add formatter to fh
        fh.setFormatter(formatter)

        # add fh to logger
        self.logger.addHandler(fh)

    def stop_latest_logfile(self):
        """ Stops the latest logfile """

        self.logger.removeHandler(self.logger.handlers[-1])
>>>>>>> 0007d570
<|MERGE_RESOLUTION|>--- conflicted
+++ resolved
@@ -398,7 +398,6 @@
                 module_name
             ))
 
-<<<<<<< HEAD
     def close_server(self):
         """ Closes the server for which the service is running """
 
@@ -406,7 +405,7 @@
         handle = ctypes.windll.kernel32.OpenProcess(1, False, pid)
         ctypes.windll.kernel32.TerminateProcess(handle, -1)
         ctypes.windll.kernel32.CloseHandle(handle)
-=======
+        
     def add_logfile(self, name, dir_path, file_level=logging.DEBUG, form_string=None):
         """ Adds a log-file for all future logging
 
@@ -432,5 +431,4 @@
     def stop_latest_logfile(self):
         """ Stops the latest logfile """
 
-        self.logger.removeHandler(self.logger.handlers[-1])
->>>>>>> 0007d570
+        self.logger.removeHandler(self.logger.handlers[-1])