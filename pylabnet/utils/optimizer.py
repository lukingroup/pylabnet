import numpy as np
from IPython.display import clear_output
import itertools as it

"""Unnecessary code for instantiating array with desired guess parameters

        init_params is a large 3D array of values with stored starting conditions for carrier in range 11.1 to 13.0 GHz and signal_freq in range 100 MHz to 765 MHz
        User should be able to override init_params array if necessary

        init_params = np.zeros((20,20,5))

        init_params[i, j] => init_params[9,6] => set initial values stored in array
        init_params[9,6]=([60, 0.85, 0.65, 0.005, 0.005])

        Convert to GHz and MHz, respectively, for easier numerical manipulation
	    car = carrier*e-9
        sig = signal_freq*e-6

        indices i and j are calculated from carrier and signal_freq; allows user to access parameters stored in array
        i = 10(round(car,1)-11.1)
        j = round((sig-100)/35)

        self.phase_min = init_params[i,j,0]-10
        self.phase_max = init_params[i,j,0]+10

        self.q_min = init_params[i,j,1]-0.15
        self.q_max = init_params[i,j,1]+0.15

        self.a0_init = init_params[i,j,2]

        self.dc_min_i = init_params[i,j,3]-0.01
        self.dc_max_i = init_params[i,j,3]+0.01
        self.dc_min_q = init_params[i,j,4]-0.01
        self.dc_max_q = init_params[i,j,4]+0.01

Array could be stored externally as text file, but will likely not be necessary"""



class Optimizer:

    def __init__(self):
        pass


class IQOptimizer(Optimizer):
	"""<IQOptimizer planned implementation example:>

	opt1 = IQOptimizer(mw_source, hd, sa, carrier, signal_freq)
	opt1.opt()
	<Sets optimized values using param_guess given (or default param_guess array)>
	<Now, if we want to reoptimize, we run the following:>
	opt1.initialize_reopt_params()
	opt1.opt()
	<This now runs a faster optimization using the parameters collected from the first optimization.>
	"""

	# Constants
	CUSHION_PARAM = 3

	def __init__(
		self, mw_source, hd, sa, carrier, signal_freq, num_points = 30, reopt = False, 
		param_guess = ([60, 0.85, 0.65, 0.005, 0.005]), phase_window = 20, q_window = 0.3, dc_i_window = 0.02, 
		dc_q_window = 0.02, plot_traces = True
	):
		""" Instantiate IQ optimizer
		:param mw_source: instance of HMC_T2220 client
		:param hd: instance of AWG client
		:param sa: instance of spectrum analyzer client
		:param carrier: desired carrier frequency (in Hz)
		:param signal_freq: desired signal frequency (in Hz)
		:kwarg num_points: number of points for scan window
		:kwarg reopt: dictates whether we want to optimize or reoptimize
		:kwarg plot_traces: user decides if displaying power vs. frequency plots is desired
		"""

		self.mw_source = mw_source
		self.hd = hd
		self.sa = sa
		self.carrier = carrier
		self.signal_freq = signal_freq
		self.num_points = num_points
		self.reopt = reopt
		self.plot_traces = plot_traces

		#Instantiate IQ Optimizer sweep window
		self.phase_min = param_guess[0]-phase_window/2
		self.phase_max = param_guess[0]+phase_window/2

		self.q_min = param_guess[1]-q_window/2
		self.q_max = param_guess[1]+q_window/2

		self.a0 = param_guess[2]

		self.dc_min_i = param_guess[3]-dc_i_window/2
		self.dc_max_i = param_guess[3]+dc_i_window/2
		self.dc_min_q = param_guess[4]-dc_q_window/2
		self.dc_max_q = param_guess[4]+dc_q_window/2

		# Instantiate params necessary for reoptimization
		self.opt_phase = None
		self.opt_q = None
		self.amp_q_opt = None
		self.amp_i_opt = None
		self.dc_offset_i_opt = None
		self.dc_offset_q_opt = None

		# Instantiate libraries for optimizer values
		self.phases = np.linspace(self.phase_min, self.phase_max, self.num_points)
		self.qs = np.linspace(self.q_min, self.q_max, self.num_points)
		self.lower_sideband_power = np.zeros((self.num_points, self.num_points))

		# Instantiate and set markers
		self.upp_sb_marker = None
		self.lower_sb_marker = None
		self.carrier_marker = None

		self.set_markers()


	def set_markers(self):

		# Configure hd to enable outputs
		self.hd.enable_output(0)
		self.hd.enable_output(1)

		# Center frequency at carrier frequency
		self.sa.set_center_frequency(self.carrier)
		self.sa.set_frequency_span(6*self.signal_freq)


		# Marker for upper sideband.
		self.upp_sb_marker = self.sa.E4405BMarker(self.sa,'Upper Sideband',1)
		self.lower_sb_marker = self.sa.E4405BMarker(self.sa,'Lower Sideband',2)
		self.carrier_marker = self.sa.E4405BMarker(self.sa,'Carrier',3)

		self.upp_sb_marker.look_right()
		self.lower_sb_marker.look_left()

		# define target frequencies
		markers = [self.upp_sb_marker, self.lower_sb_marker, self.carrier_marker]
		target_freqs = np.array([self.carrier + self.signal_freq, self.carrier - self.signal_freq, self.carrier])
		max_deviation = 1e6

		for marker, target_freq in zip(markers, target_freqs):
			marker_freq = marker.read_freq()

			assert abs(marker_freq - target_freq) < max_deviation, f"{marker.name} has wrong frequecy: {marker_freq / 1e9} GHz"
			print(f"Marker '{marker.name}' parked at {marker_freq / 1e9:.4f} GHz reads {marker.get_power():.2f} dbm.")

		if self.plot_traces == True:
			self.sa.plot_trace()



	def opt_lower_sideband(self):

		# Rough sweep
		# Instantiate variables

		self._sweep_phase_amp_imbalance()
		self._set_optimal_vals()

		if self.reopt == False:

			# Finer sweep over portion of phase-amplitude-imbalance space
			q_cushion = self.CUSHION_PARAM*(self.q_max-self.q_min)/self.num_points
			phase_cushion = self.CUSHION_PARAM*(self.phase_max-self.phase_min)/self.num_points

			# Reset sweep window to zoom in on minimum
			q_max2 = self.opt_q + q_cushion
			q_min2 = self.opt_q - q_cushion
			phase_max2 = self.opt_phase + phase_cushion
			phase_min2 = self.opt_phase - phase_cushion

			# Instantiate variables
			self.phases = np.linspace(phase_min2, phase_max2, self.num_points)
			self.qs = np.linspace(q_min2, q_max2, self.num_points)
			self.lower_sideband_power = np.zeros((self.num_points, self.num_points))

			self._sweep_phase_amp_imbalance()
			self._set_optimal_vals()


		if self.plot_traces == True:
			self.sa.plot_trace()


	def opt_carrier(self):

		#DC offset sweep
		carrier_power, voltages_i, voltages_q = self._sweep_dc_offsets()

		# Retrieve optimal DC offsets
		self.dc_offset_i_opt = voltages_i[np.where(carrier_power == np.amin(carrier_power))[0][0]]
		self.dc_offset_q_opt = voltages_q[np.where(carrier_power == np.amin(carrier_power))[1][0]]

		# Set optimal offset
		self.hd.setd('sigouts/0/offset', self.dc_offset_i_opt)
		self.hd.setd('sigouts/1/offset', self.dc_offset_q_opt)

		if self.plot_traces == True:
			self.sa.plot_trace()


<<<<<<< HEAD
    def opt(self)
        self.opt_lower_sideband()
        self.opt_carrier()
=======
	def opt(self):
		self.opt_lower_sideband()
		self.opt_carrier()
>>>>>>> 0f2e9c4d


	def initialize_reopt_params(
		self, reopt = True, phase_window = 10, q_window = 0.2, dc_i_window = 0.01, dc_q_window = 0.01
	):
		self.param_guess = (
			[self.opt_phase, 
			self.opt_q, 
			self.amp_q_opt(1+self.opt_q)/2, 
			self.dc_offset_i_opt, 
			self.dc_offset_q_opt]
		)
		self.reopt = reopt
		self.phase_window = phase_window
		self.q_window =q_window
		self.dc_i_window = dc_i_window
		self.dc_q_window = dc_q_window


	def _sweep_phase_amp_imbalance(self):

		for i, j in it.product(range(self.num_points), repeat=2):

			phase = self.phases[i]
			q = self.qs[j]

			# Calculate amplitudes
			amp_i = 2 * q / (1 + q) * self.a0
			amp_q = 2 * self.a0 / (1 + q)

			# Set I and Q amplitudes
			self.hd.setd('sines/0/amplitudes/0', amp_i)
			self.hd.setd('sines/1/amplitudes/1', amp_q)

			# Set phaseshift
			self.hd.setd('sines/0/phaseshift', phase)

			# Read lower sideband power
			self.lower_sideband_power[i,j] = self.lower_sb_marker.get_power()

			print(f'{i/self.num_points * 50*2**(int(self.reopt == True))} % done')
			clear_output(wait=True)


	def _set_optimal_vals(self):

		self.opt_phase = self.phases[np.where(self.lower_sideband_power == np.amin(self.lower_sideband_power))[0][0]]
		self.opt_q = self.qs[np.where(self.lower_sideband_power == np.amin(self.lower_sideband_power))[1][0]]

		self.amp_i_opt = 2 * self.opt_q / (1 + self.opt_q) * self.a0
		self.amp_q_opt = 2 * self.a0 / (1 + self.opt_q)

		# Set optimal I and Q amplitudes
		self.hd.setd('sines/0/amplitudes/0', self.amp_i_opt)
		self.hd.setd('sines/1/amplitudes/1', self.amp_q_opt)

		# Set optimal phaseshift
		self.hd.setd('sines/0/phaseshift', self.opt_phase)


	def _sweep_dc_offsets(self):

		# Sweep 2D parameter space of DC offsets and record carrier power
		voltages_i = np.linspace(self.dc_min_i, self.dc_max_i, self.num_points)
		voltages_q = np.linspace(self.dc_min_q, self.dc_max_q, self.num_points)

		carrier_power = np.zeros((self.num_points, self.num_points))

		for i, j in it.product(range(self.num_points), repeat=2):

			# Set I DC-offset
			self.hd.setd('sigouts/0/offset', voltages_i[i])

			# Set Q DC-offset
			self.hd.setd('sigouts/1/offset', voltages_q[j])

			# Read carrier power
			carrier_power[i,j] = self.carrier_marker.get_power()
			print(f'{i/self.num_points * 100} % done')
			clear_output(wait=True)

		return carrier_power, voltages_i, voltages_q<|MERGE_RESOLUTION|>--- conflicted
+++ resolved
@@ -59,8 +59,8 @@
 	CUSHION_PARAM = 3
 
 	def __init__(
-		self, mw_source, hd, sa, carrier, signal_freq, num_points = 30, reopt = False, 
-		param_guess = ([60, 0.85, 0.65, 0.005, 0.005]), phase_window = 20, q_window = 0.3, dc_i_window = 0.02, 
+		self, mw_source, hd, sa, carrier, signal_freq, num_points = 30, reopt = False,
+		param_guess = ([60, 0.85, 0.65, 0.005, 0.005]), phase_window = 20, q_window = 0.3, dc_i_window = 0.02,
 		dc_q_window = 0.02, plot_traces = True
 	):
 		""" Instantiate IQ optimizer
@@ -203,25 +203,20 @@
 			self.sa.plot_trace()
 
 
-<<<<<<< HEAD
-    def opt(self)
-        self.opt_lower_sideband()
-        self.opt_carrier()
-=======
 	def opt(self):
+
 		self.opt_lower_sideband()
 		self.opt_carrier()
->>>>>>> 0f2e9c4d
 
 
 	def initialize_reopt_params(
 		self, reopt = True, phase_window = 10, q_window = 0.2, dc_i_window = 0.01, dc_q_window = 0.01
 	):
 		self.param_guess = (
-			[self.opt_phase, 
-			self.opt_q, 
-			self.amp_q_opt(1+self.opt_q)/2, 
-			self.dc_offset_i_opt, 
+			[self.opt_phase,
+			self.opt_q,
+			self.amp_q_opt(1+self.opt_q)/2,
+			self.dc_offset_i_opt,
 			self.dc_offset_q_opt]
 		)
 		self.reopt = reopt
