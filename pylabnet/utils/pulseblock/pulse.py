import numpy as np

# Base classes ----------------------------------------------------------------

class PulseBase:
    """ Base class for Pulse objects
    """

    def __init__(self, ch, dur, t0=0):
        """ Base class for Pulse object

        :param ch: (str) channel name
        :param dur: (numeric) duration of the pulse
        :param t0: (opt, numeric) position of the pulse beginning
        """

        self.ch = ch
        self.t0 = t0
        self.dur = dur


class DfltPulseBase:
    """ Base class for DfltPulse objects
    """

    def __eq__(self, other):
        raise NotImplementedError(
            'Every default pulse class has to define __eq__() method. \n'
            'Reason: during insert_pb() call, a check for conflicts between '
            'default pulse objects on the overlapping channels is performed'
            'by direct comparison operation.'
        )

# Pulse classes ---------------------------------------------------------------

# Digital Pulse classes --------------------------------------------------------

class PTrue(PulseBase):
    """ Pulse: Boolean True
    """

    def __init__(self, ch, dur, t0=0):
        super().__init__(ch=ch, dur=dur, t0=t0)

        # Define an automatic default.
        self.auto_default = DFalse()
        self.is_analog = False


    def __str__(self):
        return 'True'

    def get_value(self, t_ar):
        """ Returns array of samples

        :param t_ar: (numpy.array) array of time points
        :return: (numpy.array(dtype=bool)) array of samples
        """

        return np.full(len(t_ar), True)


class PFalse(PulseBase):
    """ Pulse: Boolean False
    """

    def __init__(self, ch, dur, t0=0):
        super().__init__(ch=ch, dur=dur, t0=t0)

        # Define an automatic default.
        self.auto_default = DTrue()
        self.is_analog = False

    def __str__(self):
        return 'False'

    def get_value(self, t_ar):
        """ Returns array of samples

        :param t_ar: (numpy.array) array of time points
        :return: (numpy.array(dtype=bool)) array of samples
        """

        return np.full(len(t_ar), False)

# Analog Pulse classes ---------------------------------------------------------

class PSin(PulseBase):
    """ Pulse: Sine
    """

    def __init__(self, ch, dur, t0=0, amp=0, freq=0, ph=0, 
                mod=False, mod_freq=0, mod_ph=0,
                iq=False, iq_params=None):
        """ Construct Sin Pulse object

        :param ch: (str) channel name
        :param dur: (numeric) duration of the pulse
        :param t0: (opt, numeric) position of the pulse beginning
        :param amp: (opt, np.float32) amplitude (zero-to-peak)
        :param freq: (opt, np.float32) frequency (linear, without 2*pi)
        :param ph: (opt, np.float32) phase (in degrees)
        :param mod: (opt, bool) flag to set sinusoidal modulation
        :param mod_freq: (opt, np.float32) modulation frequency (linear, without 2*pi)
        :param mod_ph: (opt, np.float32) modulation phase (in degrees)
        :param iq: (opt, bool) flag to set IQ mixing
        :param iq_params: (opt, dict) dict to store IQ mixing params (e.g. phase/amp/offset)
        """

        super().__init__(ch=ch, dur=dur, t0=t0)

        self.amp = amp
        self.freq = freq
        self.ph = ph
        self.mod = mod
        self.mod_freq = mod_freq
        self.mod_ph = mod_ph
        self.is_analog = True
        self.iq = iq
        self.iq_params = iq_params

        # Define an automatic default.
        self.auto_default = DConst(val=0.0)

    def __str__(self):
        ret_str = 'Sin(amp={:.2e} freq={:.2e} ph={:.2f}' \
                  ''.format(self.amp, self.freq, self.ph)

        ret_str = ret_str +  f', mod_freq={self.mod_freq:.2e}, ' \
                             f'mod_ph={self.mod_ph:.2f})' if self.mod else ')'
        return ret_str

    def get_value(self, t_ar, mod=None):
        """ Returns array of samples

        :param t_ar: (numpy.array) array of time points
        :param mod: (bool) whether to apply sinusoidal modulation
        :return: (numpy.array(dtype=np.float32)) array of samples
        """

        t_ar = np.array(t_ar, dtype=np.float32)
        ret_ar = np.sin(
            2*np.pi*self.freq*t_ar + np.pi*self.ph/180
        ) * self.amp

        # Use own value of mod parameter if not provided
        if mod is None:
            mod = self.mod

        # Add sin modulation
        if mod:
            ret_ar *= np.sin(2*np.pi*t_ar*self.mod_freq + np.pi*self.mod_ph/180)

        return ret_ar

class PGaussian(PulseBase):
    """ Pulse: Gaussian pulse with optional Sin modulation
    """

    def __init__(self, ch, dur, t0=0, amp=0, stdev=1, 
                mod=False, mod_freq=0, mod_ph=0, 
                iq=False, iq_params=None):
        """ Construct Gaussian Pulse object

        :param ch: (str) channel name
        :param dur: (numeric) duration of the pulse
        :param t0: (opt, numeric) position of the pulse beginning
        :param amp: (opt, np.float32) amplitude (zero-to-peak)
        :param stdev: (opt, np.float32) standard deviation of the gaussian
        :param mod: (opt, bool) flag to set sinusoidal modulation
        :param mod_freq: (opt, np.float32) modulation frequency (linear, without 2*pi)
        :param mod_ph: (opt, np.float32) modulation phase (in degrees)
        :param iq: (opt, bool) flag to set IQ mixing
        :param iq_params: (opt, dict) dict to store IQ mixing params (e.g. phase/amp/offset)
        """

        super().__init__(ch=ch, dur=dur, t0=t0)

        self.amp = amp
        self.stdev = stdev
        self.mod = mod
        self.mod_freq = mod_freq
        self.mod_ph = mod_ph
        self.is_analog = True
        self.iq = iq
        self.iq_params = iq_params

        # Define an automatic default.
        self.auto_default = DConst(val=0.0)

    def __str__(self):
        ret_str = f'Gaussian(amp={self.amp:.2e}, ' \
                  f'stdev={self.stdev:.2f}, mod={self.mod}'

        ret_str = ret_str +  f', mod_freq={self.mod_freq:.2e}, ' \
                             f'mod_ph={self.mod_ph:.2f})' if self.mod else ')'

        return ret_str

    def get_value(self, t_ar, mod=None):
        """ Returns array of samples

        :param t_ar: (numpy.array) array of time points
        :param mod: (bool) whether to apply sinusoidal modulation
        :return: (numpy.array(dtype=np.float32)) array of samples
        """

        t_ar = np.array(t_ar, dtype=np.float32)

        # Gaussian modulation about the pulse center
        t_mid = self.t0 + self.dur / 2
        ret_ar = np.exp(-0.5 * ((t_ar - t_mid) / self.stdev) ** 2) * self.amp

        # Use own value of mod parameter if not provided
        if mod is None:
            mod = self.mod
        
        # Add sin modulation
        if mod:
            ret_ar *= np.sin(2*np.pi*t_ar*self.mod_freq + np.pi*self.mod_ph/180)

        return ret_ar

class PConst(PulseBase):
    """ Pulse: Constant value with optional Sin modulation
    """

    def __init__(self, ch, dur, t0=0, val=0.0, 
                mod=False, mod_freq=0, mod_ph=0,
                iq=False, iq_params=None):
        """ Construct Constant Pulse

        :param ch: (str) channel name
        :param dur: (numeric) duration of the pulse
        :param t0: (opt, numeric) position of the pulse beginning
        :param val: (opt, np.float32) constant value
        :param mod: (opt, bool) flag to set sinusoidal modulation
        :param mod_freq: (opt, np.float32) modulation frequency (linear, without 2*pi)
        :param mod_ph: (opt, np.float32) modulation phase (in degrees)
        :param iq: (opt, bool) flag to set IQ mixing
        :param iq_params: (opt, dict) dict to store IQ mixing params (e.g. phase/amp/offset)
        """

        super().__init__(ch=ch, dur=dur, t0=t0)
        self.val = val
        self.mod = mod
        self.mod_freq = mod_freq
        self.mod_ph = mod_ph
        self.is_analog = True
        self.iq = iq
        self.iq_params = iq_params

        # Define an automatic default.
        self.auto_default = DConst(val=0.0)

    def __str__(self):
        ret_str = f'Const(val={self.val}'

        ret_str =  ret_str + f', mod_freq={self.mod_freq:.2e}, ' \
                             f'mod_ph={self.mod_ph:.2f})' if self.mod else ')'
        
        return ret_str

    def get_value(self, t_ar, mod=None):
        """ Returns array of samples

        :param t_ar: (numpy.array) array of time points
        :param mod: (bool) whether to apply sinusoidal modulation
        :return: (numpy.array(dtype=np.float32)) array of samples
        """

        t_ar_len = len(t_ar)
        ret_ar = np.full(t_ar_len, self.val, dtype=np.float32)

        # Use own value of mod parameter if not provided
        if mod is None:
            mod = self.mod

        # Add sin modulation
        if mod:

            ret_ar *= np.sin(2*np.pi*t_ar*self.mod_freq + np.pi*self.mod_ph/180)

        return ret_ar

class PCombined(PulseBase):
    """ Pulse: A meta-pulse comprising of a combination of a list of non-overlapping
        pulses. The value of this pulse is determined by the value of each of the
        constituent pulses.
    """

    def __init__(self, pulselist, dflt):
        """
        :param pulselist: list of pulse objects to be joined together
        """

        if len(pulselist) == 0:
            raise ValueError("Empty list of pulse received.")

        if len(set(pulse.ch for pulse in pulselist)) > 1:
            raise ValueError("More than 1 channel detected. "
                        "All pulses to be merged must have the same channel.")

        # Sort by start times of each pulse 
        pulselist.sort(key=lambda pulse: pulse.t0)

        # Check that pulses are non-overlapping
        for i in range(1, len(pulselist)):
            if pulselist[i].t0 < (pulselist[i-1].t0 + pulselist[i-1].dur):
                raise ValueError("Overlapping pulses detected.")

        ch = pulselist[0].ch
        t0 = pulselist[0].t0
        dur = pulselist[-1].t0 + pulselist[-1].dur - t0

        super().__init__(ch=ch, dur=dur, t0=t0)

        self.pulselist = pulselist
        self.is_analog = True

        if len(set(pulse.mod for pulse in pulselist)) > 1:
            raise ValueError("More than 1 setting for modulation detected. Following the first pulse.")
        if len(set(pulse.mod_freq for pulse in pulselist)) > 1:
            raise ValueError("More than 1 setting for modulation frequency detected. Following the first pulse.")
        if len(set(pulse.mod_ph for pulse in pulselist)) > 1:
            raise ValueError("More than 1 setting for modulation phase detected. Following the first pulse.")

        # Assume that the first item in the list represents the entire combined pulse
        self.mod = pulselist[0].mod
        self.mod_freq = pulselist[0].mod_freq
        self.mod_ph = pulselist[0].mod_ph
        self.iq = pulselist[0].iq

        # Define an automatic default.
        self.auto_default = dflt

    def __str__(self):
        ret_str = "PCombined(" + "\n".join(str(pulse) for pulse in self.pulselist) + ")"

        return ret_str

    def get_value(self, t_ar):
        """ Returns array of samples

        :param t_ar: (numpy.array) array of time points
        :return: (numpy.array(dtype=np.float32)) array of samples
        """ 

        ret_ar = np.zeros_like(t_ar)

        curr_pulse_idx = 0
        curr_pulse = self.pulselist[curr_pulse_idx]

        # TODO: Improve on this method to avoid getting value for each individual timestep, but 
        # TODO: instead process it in ranges based on each pulse's start and end times.
        # Get the value from each constituent pulse depending on the time value
        for idx, t in enumerate(t_ar):
            while True:
                # We have exhausted all our pulses, just always output default.
                if curr_pulse_idx == len(self.pulselist):
                    value = self.auto_default.get_value([t])
                    break
                elif t < curr_pulse.t0:
                    value = self.auto_default.get_value([t])
                    break
                elif curr_pulse.t0 <= t < (curr_pulse.t0 + curr_pulse.dur):
                    # Temporarily overwrite the constituent pulses' modaulation state
                    value = curr_pulse.get_value([t], self.mod)
                    break
                #t >= (curr_pulse.t0 + curr_pulse.dur)
                else: 
                    # We have finished the current pulse, go to the next one
                    # Now go up the loop to check the value from this new block
                    curr_pulse_idx += 1
                    curr_pulse = self.pulselist[curr_pulse_idx]
                
            ret_ar[idx] = value        

        return ret_ar

    def merge(self, other):
        """ Merge with a PCombined pulse or a normal pulse and returns a new object. 

        The pulselists of both objects are combined and pulse parameters are 
        recomputed by the __init__ function.
        """

        # We follow the default pulse of the self object 
        if type(other) == PCombined:
            return PCombined(self.pulselist + other.pulselist, self.auto_default)
        else:
            return PCombined(self.pulselist + [other], self.auto_default)

# Default Pulse classes -------------------------------------------------------

class DFalse(DfltPulseBase):
    """ DfltPulse: Boolean False
    """

    def __eq__(self, other):
        if not isinstance(other, DFalse):
            return NotImplemented

        return True

    def __str__(self):
        return 'False'

    @staticmethod
    def get_value(t_ar):
        """ Returns array of samples

        :param t_ar: (numpy.array) array of time points
        :return: (numpy.array(dtype=bool)) array of samples
        """

        t_ar_len = len(t_ar)
        return np.full(t_ar_len, False)


class DTrue(DfltPulseBase):
    """ DfltPulse: Boolea True
    """

    def __eq__(self, other):
        if not isinstance(other, DTrue):
            return NotImplemented

        return True

    def __str__(self):
        return 'True'

    @staticmethod
    def get_value(t_ar):
        """ Returns array of samples

        :param t_ar: (numpy.array) array of time points
        :return: (numpy.array(dtype=bool)) array of samples
        """

        t_ar_len = len(t_ar)
        return np.full(t_ar_len, True)


class DConst(DfltPulseBase):
    """ DfltPulse: Float Constant
    """

    def __init__(self, val=0.0):
        """ Construct Constant DfltPulse object

        :param val: (numpy.float32) value of the constant
        """

        self.val = val

    def __eq__(self, other):
        if not isinstance(other, DConst):
            return NotImplemented

        if self.val == other.val:
            return True
        else:
            return False

    def __str__(self):
        return 'Const(val={})'.format(self.val)

    def get_value(self, t_ar):
        """ Returns array of samples

        :param t_ar: (numpy.array) array of time points
        :return: (numpy.array(dtype=np.float32)) array of samples
        """

        t_ar_len = len(t_ar)
<<<<<<< HEAD
        ret_ar = np.full(t_ar_len, self._val, dtype=np.float32)

        return ret_ar
=======
        ret_ar = np.full(t_ar_len, self.val, dtype=np.float32)

        return ret_ar
>>>>>>> 2b849b5d
<|MERGE_RESOLUTION|>--- conflicted
+++ resolved
@@ -475,12 +475,6 @@
         """
 
         t_ar_len = len(t_ar)
-<<<<<<< HEAD
-        ret_ar = np.full(t_ar_len, self._val, dtype=np.float32)
-
-        return ret_ar
-=======
         ret_ar = np.full(t_ar_len, self.val, dtype=np.float32)
 
-        return ret_ar
->>>>>>> 2b849b5d
+        return ret_ar