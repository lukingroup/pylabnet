import codecs
import os
import sys
import subprocess
from setuptools import setup, find_packages


def install(package):
    subprocess.check_call([sys.executable, "-m", "pip", "install", package])


def read(rel_path):
    here = os.path.abspath(os.path.dirname(__file__))
    with codecs.open(os.path.join(here, rel_path), 'r') as fp:
        return fp.read()


def get_version(rel_path):
    for line in read(rel_path).splitlines():
        if line.startswith('__version__'):
            delim = '"' if '"' in line else "'"
            return line.split(delim)[1]
    else:
        raise RuntimeError("Unable to find version string.")


with open('README.md', 'r') as fh:
    long_description = fh.read()

# Needed for jupyter notebook in developer mode
if len(sys.argv) > 1 and sys.argv[1] == 'develop':
    install('jupyter')

    install('pre-commit')
    from pre_commit.main import main as pre_commit_main
    pre_commit_main(['install', '--install-hooks', '--overwrite'])

setup(
    name='pylabnet',
    version=get_version('pylabnet/__init__.py'),
    description='Client-server, python-based laboratory software',
    long_description=long_description,
    long_description_content_type='text/markdown',
    url='https://github.com/lukingroup/pylabnet',
    author='Lukin SiV Team',
    author_email='b16lukin@gmail.com',
    license='MIT',
    packages=find_packages(),
    include_package_data=True,
    python_requires='>=3.7',  # This may not be strictly necessary
    entry_points={
        'console_scripts': [
            'pylabnet=pylabnet.launchers.launch_control:main',
            'pylabnet_proxy=pylabnet.launchers.launch_control:main_proxy',
            'pylabnet_master=pylabnet.launchers.launch_control:main_master',
            'pylabnet_staticproxy =pylabnet.launchers.launch_control:main_staticproxy'
        ]
    },
    classifiers=[
        "Development Status :: 3 - Alpha",
        "Intended Audience :: Science/Research",
        "License :: OSI Approved :: MIT License",
        "Operating System :: Microsoft :: Windows :: Windows 10",
        "Programming Language :: Python :: 3",
        "Topic :: Scientific/Engineering :: Physics"
    ],
    install_requires=[
<<<<<<< HEAD
        'atlassian-python-api>=3.13.2',
        'debugpy>=1.3.0',
=======
>>>>>>> 9b21cedb
        'decorator>=4.4.0',
        'ipywidgets>=7.5.1',
        'matplotlib>=3.1.3',
        'netifaces>=0.10.9',
        'nidaqmx>=0.5.7',
        'numpy>=1.16.5',
        'paramiko>=2.7.2',
        'plotly>=4.7.1',
        'PyQt5>=5.13.0',
        'pyqtgraph>=0.10.0',
        'pyserial>=3.4',
        'python-decouple>=3.3',
        'python-kasa>=0.4.0.dev2',
        'pytz>=2019.3',
        'PyVISA>=1.10.1',
        'ptvsd>=5.0.0a12',
        'qdarkstyle>=2.8.1',
        'rpyc>=4.1.2',
        'scipy>=1.6.1',
        'si_prefix>=1.2.2',
        'simpleeval>=0.9.10',
        'slack-sdk>=3.5.0'
    ]
)<|MERGE_RESOLUTION|>--- conflicted
+++ resolved
@@ -65,11 +65,6 @@
         "Topic :: Scientific/Engineering :: Physics"
     ],
     install_requires=[
-<<<<<<< HEAD
-        'atlassian-python-api>=3.13.2',
-        'debugpy>=1.3.0',
-=======
->>>>>>> 9b21cedb
         'decorator>=4.4.0',
         'ipywidgets>=7.5.1',
         'matplotlib>=3.1.3',
